\subsection{PostProcessor}
\label{sec:models_postProcessor}
A Post-Processor (PP) can be considered as an action performed on a set of data
or other type of objects.
%
Most of the post-processors contained in RAVEN, employ a mathematical operation
on the data given as ``input''.
%
RAVEN supports several different types of PPs.

Currently, the following types are available in RAVEN:
\begin{itemize}
  \itemsep0em
  \item \textbf{BasicStatistics}
  \item \textbf{ComparisonStatistics}
  \item \textbf{ImportanceRank}
  \item \textbf{SafestPoint}
  \item \textbf{LimitSurface}
  \item \textbf{LimitSurfaceIntegral}
  \item \textbf{External}
  \item \textbf{TopologicalDecomposition}
  \item \textbf{DataMining}
  \item \textbf{ParetoFrontier}
  \item \textbf{Metric}
  \item \textbf{CrossValidation}
  \item \textbf{ValueDuration}
  \item \textbf{FastFourierTransform}
  \item \textbf{SampleSelector}
  \item \textbf{Validation}
  \item \textbf{EconomicRatio}
  \item \textbf{HistorySetDelay}
  \item \textbf{HStoPSOperator}
  \item \textbf{HistorySetSampling}
  \item \textbf{HistorySetSync}
  \item \textbf{HistorySetSnapShot}
  \item \textbf{HS2PS}
  \item \textbf{TypicalHistoryFromHistorySet}
  \item \textbf{dataObjectLabelFilter}
  \item \textbf{TSACharacterizer}
\end{itemize}

The specifications of these types must be defined within the XML block
\xmlNode{PostProcessor}.
%
This XML node needs to contain the attributes:
\vspace{-5mm}
\begin{itemize}
  \itemsep0em
  \item \xmlAttr{name}, \xmlDesc{required string attribute}, user-defined
  identifier of this post-processor.
  %
  \nb As with other objects, this is the name that can be used to refer to this
  specific entity from other input XML blocks.
  \item \xmlAttr{subType}, \xmlDesc{required string attribute}, defines which of
  the post-processors needs to be used, choosing among the previously reported
  types.
  %
  This choice conditions the subsequent required and/or optional
  \xmlNode{PostProcessor} sub nodes.
  %
\end{itemize}
\vspace{-5mm}

As already mentioned, all the types and meaning of the remaining sub-nodes
depend on the post-processor type specified in the attribute \xmlAttr{subType}.
%
In the following sections the specifications of each type are reported.

%%%%% PP BasicStatistics %%%%%%%
\input{PostProcessors/BasicStatistics.tex}

%%%%% PP ComparisonStatistics %%%%%%%
\input{PostProcessors/ComparisonStatistics.tex}


%%%%% PP ImportanceRank %%%%%%%
\input{PostProcessors/ImportanceRank.tex}

%%%%% PP SafestPoint %%%%%%%
\input{PostProcessors/SafestPoint.tex}

%%%%% PP LimitSurface %%%%%%%
\input{PostProcessors/LimitSurface.tex}

%%%%% PP LimitSurfaceIntegral %%%%%%%
\input{PostProcessors/LimitSurfaceIntegral.tex}

%%%%% PP External %%%%%%%
\input{PostProcessors/External.tex}

%%%%% PP TopologicalDecomposition %%%%%%%
\input{PostProcessors/TopologicalDecomposition.tex}

%%%%% PP DataMining %%%%%%%
\input{PostProcessors/DataMining.tex}

%%%%%%%%%%%%%% ParetoFrontier PP %%%%%%%%%%%%%%%%%%%
\input{PostProcessors/ParetoFrontier.tex}


%%%%%%%%%%%%%% Metric PP %%%%%%%%%%%%%%%%%%%
\input{PostProcessors/Metric.tex}

%%%%%%%%%%%%%% Cross Validation PP %%%%%%%%%%%%%%%%%%%
\input{PostProcessors/CrossValidation.tex}

%%%%%%%%%%%%%% ValueDuration %%%%%%%%%%%%%%%%%%%
\input{PostProcessors/ValueDuration.tex}

%%%%%%%%%%%%%% FastFourierTransform %%%%%%%%%%%%%%%%%%%
\input{PostProcessors/FastFourierTransform.tex}

%%%%%%%%%%%%%% SampleSelector %%%%%%%%%%%%%%%%%%%
\input{PostProcessors/SampleSelector.tex}

%%%%% PP Validation %%%%%%%
<<<<<<< HEAD
%\subsubsection{Validation}
%\label{subsubsec:Validation}
%
%The \xmlNode{Validation} post-processor represents a gate
%for applying a different range of algorithms to validate (e.g. compare)
%dataset and/or models (e.g. Distributions).
%The post-processor is in charge of deploying a common infrastructure
%for the user of  \textbf{Validation} problems.
%Several algorithms are avaialable within this post-processor:

%%%%% PP Validation %%%%%%%
\subsubsection{Represntativity}
\label{subsubsec:Representativity}
The \textbf{Representativity} post-processor is one of three \textbf{Validation} poset-processors, in fact there is a post-processor interface that acts as a gate for appliying these validation algorithms (i.e., representativity, Physics-guided Convergence Maping (PCM), and Dynamic System Scaling (DSS)). The post-processor is in charge of deploying a common infrastructure for the user of  \textbf{Validation} problems. The usage of this post-processor is three fold. one, to quantitatively assess if a mock/prototype model/experiment form a good representation of a target model. Two, if  a set of experiments can represent a target model and can claim a full coverage of the design space and scenarios, and three, if the available set of experiments are not enough to declare coverage what are the remaining experiments requred in order to achieve full coverage and increase the representativity/bias factor. The representativity theory was first founded in the Neutronics community \ref{} then shortly after, was transformed to the thermal hydraulics \ref{}.
So far several algorithms are implemented within this post-processor: 

\begin{itemize}
  \item  \textbf{Probabilistic}, for Static and Time-dependent data
  \item  \textbf{DSS}
   \item  \textbf{Representativity}
  \item  \textbf{PCM}
\end{itemize}
%

The \textbf{Represntativity} post-processor can make use of the \textbf{Metric} system (See Chapter \ref{sec:Metrics}), in conjucntion with the specific algorithm chosen from the list above,
to report validation scores for both static and time-dependent data.
Indeed, Both \textbf{PointSet} and \textbf{HistorySet} can be accepted by this post-processor (depending on which algorithm is chosen).
If the name of given variable to be compared is unique, it can be used directly, otherwise the variable can be specified
with $DataObjectName|InputOrOutput|VariableName$ nomenclature.

%
\ppType{representativity}{representativity}
%
\begin{itemize}
  \item \xmlNode{Features}, \xmlDesc{comma separated string, required field}, specifies the names of  the features, which can be the measuables/observables of the mock model. Reader should be warned that this nomenclature is different than the Machine learning nomenclature.
 
  \item \xmlNode{Targets}, \xmlDesc{comma separated string, required field}, contains a comma separated list of
     targets. These are the Figures of merit (FOMs) in the target model against which the mock model is being validated.
  
    \item \xmlNode{featureParameters}, \xmlDesc{comma separated string, required field}, specifies the names of  the parameters/inputrs to the mock model.
    
    \item \xmlNode{targetParameters}, \xmlDesc{comma separated string, required field}, contains a comma separated list of
    target parameters/inputs.
    
        \item \xmlNode{pivotParameter},  \xmlDesc{string, optional field}, ID of the temporal variable of the moch model. Default is ``time''.
        \nb Used just in case the  \xmlNode{pivotValue}-based operation  is requested (i.e., time dependent validation).
        \item \xmlNode{targetPivotParameter}, \xmlDesc{string, optional field}, ID of the temporal variable in the target model. Default is ``time''.
        \nb Used just in case the  \xmlNode{pivotValue}-based operation  is requested (i.e., time dependent validation).
    
    \item \xmlNode{Metric}, \xmlDesc{string, required field}, specifies the \textbf{Metric} name that is defined via
    \textbf{Metrics} entity. In this xml-node, the following xml attributes need to be specified:
    \begin{itemize}
      \item \xmlAttr{class}, \xmlDesc{required string attribute}, the class of this metric (e.g. Metrics)
      \item \xmlAttr{type}, \xmlDesc{required string attribute}, the sub-type of this Metric (e.g. SKL, Minkowski)
    \end{itemize}
    The choice of the available metrics depends on the specific validation algorithm that is chosen (see table \ref{tab:ValidationAlgorithms})
\end{itemize}

%In addition to the nodes above, the user must choose a validation algorithm:
%\begin{itemize}
%  \item \xmlNode{Probabilistic}, \xmlDesc{XML node, optional field}, specify that the validation needs to be performed
%  using the Probabilistic metrics: \textbf{CDFAreaDifference} (see \ref{subsubsec:metric_CDFAreaDifference})  or \textbf{PDFCommonArea} (see \ref{subsubsec:metric_PDFCommonArea})
%  This xml-node accepts the following attribute:
%    \begin{itemize}
%      \item \xmlAttr{ name}, \xmlDesc{required string attribute}, the  user defined name of the validation algorithm used as prefix for the output results.
%    \end{itemize}

  %\item \xmlNode{DSS}, \xmlDesc{XML node, optional field}, specify that the validation needs to be performed via DSS.
  %This xml-node accepts the following attribute:
  %  \begin{itemize}
  %    \item \xmlAttr{ name}, \xmlDesc{required string attribute}, the  user defined name of the validation algorithm used as prefix for the output results.
  %  \end{itemize}
  %  The following subnodes must be inputted:
  %   \begin{itemize}
  %     \item \xmlNode{myNode}, \xmlDesc{comma separated string, required field}, DESCRIPTION
  %  \end{itemize}
%\end{itemize}

\begin{table}[]
\caption{Validation Algorithms and respective available metrics and DataObjects}
\label{tab:ValidationAlgorithms}
\begin{tabular}{|c|c|c|}
\hline
\textbf{Validation Algorithm} & \textbf{DataObject}                                            & \textbf{Available Metrics}                                                   \\ \hline
Probabilistic                 & \begin{tabular}[c]{@{}c@{}}PointSet \\ HistorySet\end{tabular} & \begin{tabular}[c]{@{}c@{}}CDFAreaDifference\\ \\ PDFCommonArea\end{tabular} \\ \hline

representativity                 & \begin{tabular}[c]{@{}c@{}}PointSet \\ HistorySet \\DataSet\end{tabular} & \begin{tabular}[c]{@{}c@{}}BiasFactor\end{tabular} \\ \hline

DSS                           & HistorySet                                                     & Not Available Yet                                                            \\ \hline
%PCM                           & HistorySet                                                     & Not Available Yet                                                            \\ \hline
\end{tabular}
\end{table}

\textbf{Example:}
\begin{lstlisting}[style=XML,morekeywords={subType}]
<Simulation>
...
  <Steps>
    <MultiRun name="mcRun" re-seeding="20021986">
	  <Input class="DataObjects" type="PointSet">inputPlaceHolder2</Input>
	  <Model class="Models" type="ExternalModel">linModel</Model>
	  <Sampler class="Samplers" type="MonteCarlo">MC_external</Sampler>
	  <Output class="DataObjects" type="PointSet">outputDataMC1</Output>
	  <Output class="DataObjects" type="PointSet">outputDataMC2</Output>
	</MultiRun>
	<PostProcess name="PP1">
	  <Input class="DataObjects" type="PointSet">outputDataMC1</Input>
	  <Input class="DataObjects" type="PointSet">outputDataMC2</Input>
	  <Model class="Models" type="PostProcessor">pp1</Model>
	  <Output class="DataObjects" type="PointSet">pp1_metric</Output>
	  <Output class="OutStreams" type="Print">pp1_metric_dump</Output>
	</PostProcess>
  </Steps>
...
  <Models>
...
	<PostProcessor name="pp1" subType="representativity">
	  <Features>outputDataMC1|F1, outputDataMC1|F2, outputDataMC1|F3</Features>
	  <Targets>outputDataMC2|F1, outputDataMC2|F2, outputDataMC2|F3</Targets>
	  <Metric class="Metrics" type="Metric">simIndex</Metric>
	  <featureParameters>outputDataMC1|p1,outputDataMC1|p2</featureParameters>
	  <targetParameters>outputDataMC2|p1,outputDataMC2|p2</targetParameters>
	  <pivotParameter>outputDataMC1|time</pivotParameter>
	  <targetPivotParameter>outputDataMC2|time</targetPivotParameter>
	</PostProcessor>
...
<Models>
...
<Metrics>
	<Metric name="simIndex" subType="RepresentativityFactors"/>
</Metrics>
...
<Simulation>
\end{lstlisting}
=======
\input{PostProcessors/Validation.tex}
>>>>>>> 835b198f


%\textbf{Example:}
%\begin{lstlisting}[style=XML,morekeywords={subType}]
%<Simulation>
%  ...
%  <Models>
%    ...
%    <PostProcessor name="pp1" subType="Probabilistic">
%      <Features>outputDataMC1|ans</Features>
%      <Targets>outputDataMC2|ans2</Targets>
%      <Metric class="Metrics" type="CDFAreaDifference">cdf_diff</Metric>
%      <Metric class="Metrics" type="PDFCommonArea">pdf_area</Metric>
%    </PostProcessor>
%    ...
%  <Models>
%  ...
%<Simulation>
%\end{lstlisting}
%%%%% PP EconomicRatio %%%%%%%
\input{PostProcessors/EconomicRatio.tex}

%%%%% HistorySetDelay %%%%%%
\input{PostProcessors/HistorySetDelay.tex}

%%%%% HStoPSOperator %%%%%%
\input{PostProcessors/HStoPSOperator.tex}

%%%%% HistorySetSampling %%%%%%
\input{PostProcessors/HistorySetSampling.tex}

%%%%% HistorySetSync %%%%%%
\input{PostProcessors/HistorySetSync.tex}

%%%%% HistorySetSnapShot %%%%%%
\input{PostProcessors/HistorySetSnapShot.tex}

%%%%% HS2PS %%%%%%
\input{PostProcessors/HS2PS.tex}

%%%%% TypicalHistoryFromHistorySet %%%%%%
\input{PostProcessors/TypicalHistoryFromHistorySet.tex}

%%%%% dataObjectLabelFilter %%%%%%
\input{PostProcessors/dataObjectLabelFilter.tex}

%%%%%%%%%%%%%%% TSACharacterizer %%%%%%%%%%%%%%%%%%%
\input{PostProcessors/TSACharacterizer.tex}


%%%%%%%%%%%%%% InterfacedPostProcessors %%%%%%%%%%%%%%%%
% To be replaced by the PostProcessor Plugin
%%%%%%%%%%%%%%%%%%%%%%%%%%%%%%%%%%%%%%%%%%%%%%%%%%%%%%%%
%\input{PostProcessors/InterfacedPostProcessors.tex}<|MERGE_RESOLUTION|>--- conflicted
+++ resolved
@@ -114,163 +114,8 @@
 \input{PostProcessors/SampleSelector.tex}
 
 %%%%% PP Validation %%%%%%%
-<<<<<<< HEAD
-%\subsubsection{Validation}
-%\label{subsubsec:Validation}
-%
-%The \xmlNode{Validation} post-processor represents a gate
-%for applying a different range of algorithms to validate (e.g. compare)
-%dataset and/or models (e.g. Distributions).
-%The post-processor is in charge of deploying a common infrastructure
-%for the user of  \textbf{Validation} problems.
-%Several algorithms are avaialable within this post-processor:
+\input{PostProcessors/Validation.tex}
 
-%%%%% PP Validation %%%%%%%
-\subsubsection{Represntativity}
-\label{subsubsec:Representativity}
-The \textbf{Representativity} post-processor is one of three \textbf{Validation} poset-processors, in fact there is a post-processor interface that acts as a gate for appliying these validation algorithms (i.e., representativity, Physics-guided Convergence Maping (PCM), and Dynamic System Scaling (DSS)). The post-processor is in charge of deploying a common infrastructure for the user of  \textbf{Validation} problems. The usage of this post-processor is three fold. one, to quantitatively assess if a mock/prototype model/experiment form a good representation of a target model. Two, if  a set of experiments can represent a target model and can claim a full coverage of the design space and scenarios, and three, if the available set of experiments are not enough to declare coverage what are the remaining experiments requred in order to achieve full coverage and increase the representativity/bias factor. The representativity theory was first founded in the Neutronics community \ref{} then shortly after, was transformed to the thermal hydraulics \ref{}.
-So far several algorithms are implemented within this post-processor: 
-
-\begin{itemize}
-  \item  \textbf{Probabilistic}, for Static and Time-dependent data
-  \item  \textbf{DSS}
-   \item  \textbf{Representativity}
-  \item  \textbf{PCM}
-\end{itemize}
-%
-
-The \textbf{Represntativity} post-processor can make use of the \textbf{Metric} system (See Chapter \ref{sec:Metrics}), in conjucntion with the specific algorithm chosen from the list above,
-to report validation scores for both static and time-dependent data.
-Indeed, Both \textbf{PointSet} and \textbf{HistorySet} can be accepted by this post-processor (depending on which algorithm is chosen).
-If the name of given variable to be compared is unique, it can be used directly, otherwise the variable can be specified
-with $DataObjectName|InputOrOutput|VariableName$ nomenclature.
-
-%
-\ppType{representativity}{representativity}
-%
-\begin{itemize}
-  \item \xmlNode{Features}, \xmlDesc{comma separated string, required field}, specifies the names of  the features, which can be the measuables/observables of the mock model. Reader should be warned that this nomenclature is different than the Machine learning nomenclature.
- 
-  \item \xmlNode{Targets}, \xmlDesc{comma separated string, required field}, contains a comma separated list of
-     targets. These are the Figures of merit (FOMs) in the target model against which the mock model is being validated.
-  
-    \item \xmlNode{featureParameters}, \xmlDesc{comma separated string, required field}, specifies the names of  the parameters/inputrs to the mock model.
-    
-    \item \xmlNode{targetParameters}, \xmlDesc{comma separated string, required field}, contains a comma separated list of
-    target parameters/inputs.
-    
-        \item \xmlNode{pivotParameter},  \xmlDesc{string, optional field}, ID of the temporal variable of the moch model. Default is ``time''.
-        \nb Used just in case the  \xmlNode{pivotValue}-based operation  is requested (i.e., time dependent validation).
-        \item \xmlNode{targetPivotParameter}, \xmlDesc{string, optional field}, ID of the temporal variable in the target model. Default is ``time''.
-        \nb Used just in case the  \xmlNode{pivotValue}-based operation  is requested (i.e., time dependent validation).
-    
-    \item \xmlNode{Metric}, \xmlDesc{string, required field}, specifies the \textbf{Metric} name that is defined via
-    \textbf{Metrics} entity. In this xml-node, the following xml attributes need to be specified:
-    \begin{itemize}
-      \item \xmlAttr{class}, \xmlDesc{required string attribute}, the class of this metric (e.g. Metrics)
-      \item \xmlAttr{type}, \xmlDesc{required string attribute}, the sub-type of this Metric (e.g. SKL, Minkowski)
-    \end{itemize}
-    The choice of the available metrics depends on the specific validation algorithm that is chosen (see table \ref{tab:ValidationAlgorithms})
-\end{itemize}
-
-%In addition to the nodes above, the user must choose a validation algorithm:
-%\begin{itemize}
-%  \item \xmlNode{Probabilistic}, \xmlDesc{XML node, optional field}, specify that the validation needs to be performed
-%  using the Probabilistic metrics: \textbf{CDFAreaDifference} (see \ref{subsubsec:metric_CDFAreaDifference})  or \textbf{PDFCommonArea} (see \ref{subsubsec:metric_PDFCommonArea})
-%  This xml-node accepts the following attribute:
-%    \begin{itemize}
-%      \item \xmlAttr{ name}, \xmlDesc{required string attribute}, the  user defined name of the validation algorithm used as prefix for the output results.
-%    \end{itemize}
-
-  %\item \xmlNode{DSS}, \xmlDesc{XML node, optional field}, specify that the validation needs to be performed via DSS.
-  %This xml-node accepts the following attribute:
-  %  \begin{itemize}
-  %    \item \xmlAttr{ name}, \xmlDesc{required string attribute}, the  user defined name of the validation algorithm used as prefix for the output results.
-  %  \end{itemize}
-  %  The following subnodes must be inputted:
-  %   \begin{itemize}
-  %     \item \xmlNode{myNode}, \xmlDesc{comma separated string, required field}, DESCRIPTION
-  %  \end{itemize}
-%\end{itemize}
-
-\begin{table}[]
-\caption{Validation Algorithms and respective available metrics and DataObjects}
-\label{tab:ValidationAlgorithms}
-\begin{tabular}{|c|c|c|}
-\hline
-\textbf{Validation Algorithm} & \textbf{DataObject}                                            & \textbf{Available Metrics}                                                   \\ \hline
-Probabilistic                 & \begin{tabular}[c]{@{}c@{}}PointSet \\ HistorySet\end{tabular} & \begin{tabular}[c]{@{}c@{}}CDFAreaDifference\\ \\ PDFCommonArea\end{tabular} \\ \hline
-
-representativity                 & \begin{tabular}[c]{@{}c@{}}PointSet \\ HistorySet \\DataSet\end{tabular} & \begin{tabular}[c]{@{}c@{}}BiasFactor\end{tabular} \\ \hline
-
-DSS                           & HistorySet                                                     & Not Available Yet                                                            \\ \hline
-%PCM                           & HistorySet                                                     & Not Available Yet                                                            \\ \hline
-\end{tabular}
-\end{table}
-
-\textbf{Example:}
-\begin{lstlisting}[style=XML,morekeywords={subType}]
-<Simulation>
-...
-  <Steps>
-    <MultiRun name="mcRun" re-seeding="20021986">
-	  <Input class="DataObjects" type="PointSet">inputPlaceHolder2</Input>
-	  <Model class="Models" type="ExternalModel">linModel</Model>
-	  <Sampler class="Samplers" type="MonteCarlo">MC_external</Sampler>
-	  <Output class="DataObjects" type="PointSet">outputDataMC1</Output>
-	  <Output class="DataObjects" type="PointSet">outputDataMC2</Output>
-	</MultiRun>
-	<PostProcess name="PP1">
-	  <Input class="DataObjects" type="PointSet">outputDataMC1</Input>
-	  <Input class="DataObjects" type="PointSet">outputDataMC2</Input>
-	  <Model class="Models" type="PostProcessor">pp1</Model>
-	  <Output class="DataObjects" type="PointSet">pp1_metric</Output>
-	  <Output class="OutStreams" type="Print">pp1_metric_dump</Output>
-	</PostProcess>
-  </Steps>
-...
-  <Models>
-...
-	<PostProcessor name="pp1" subType="representativity">
-	  <Features>outputDataMC1|F1, outputDataMC1|F2, outputDataMC1|F3</Features>
-	  <Targets>outputDataMC2|F1, outputDataMC2|F2, outputDataMC2|F3</Targets>
-	  <Metric class="Metrics" type="Metric">simIndex</Metric>
-	  <featureParameters>outputDataMC1|p1,outputDataMC1|p2</featureParameters>
-	  <targetParameters>outputDataMC2|p1,outputDataMC2|p2</targetParameters>
-	  <pivotParameter>outputDataMC1|time</pivotParameter>
-	  <targetPivotParameter>outputDataMC2|time</targetPivotParameter>
-	</PostProcessor>
-...
-<Models>
-...
-<Metrics>
-	<Metric name="simIndex" subType="RepresentativityFactors"/>
-</Metrics>
-...
-<Simulation>
-\end{lstlisting}
-=======
-\input{PostProcessors/Validation.tex}
->>>>>>> 835b198f
-
-
-%\textbf{Example:}
-%\begin{lstlisting}[style=XML,morekeywords={subType}]
-%<Simulation>
-%  ...
-%  <Models>
-%    ...
-%    <PostProcessor name="pp1" subType="Probabilistic">
-%      <Features>outputDataMC1|ans</Features>
-%      <Targets>outputDataMC2|ans2</Targets>
-%      <Metric class="Metrics" type="CDFAreaDifference">cdf_diff</Metric>
-%      <Metric class="Metrics" type="PDFCommonArea">pdf_area</Metric>
-%    </PostProcessor>
-%    ...
-%  <Models>
-%  ...
-%<Simulation>
-%\end{lstlisting}
 %%%%% PP EconomicRatio %%%%%%%
 \input{PostProcessors/EconomicRatio.tex}
 
