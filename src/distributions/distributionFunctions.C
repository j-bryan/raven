--- conflicted
+++ resolved
@@ -34,13 +34,8 @@
 #include <boost/numeric/ublas/matrix.hpp>
 #include <boost/numeric/ublas/lu.hpp>
 
-<<<<<<< HEAD
-#include <Eigen/Dense>
-
-=======
 //#include <Eigen/Dense>
 #include <Eigen/SVD>
->>>>>>> dc6e163f
 #define throwError(msg) { std::cerr << "\n\n" << msg << "\n\n"; throw std::runtime_error("Error"); }
 
 #define _USE_MATH_DEFINES
@@ -121,7 +116,6 @@
 }
 */
 
-
 //Roughly based on http://savingyoutime.wordpress.com/2009/09/21/c-matrix-inversion-boostublas/ and libs/numeric/ublas/test/test_lu.cpp
 void invertMatrixBoost(matrixDouble & a, matrixDouble & aInverted)
 {
@@ -134,8 +128,6 @@
 
   boost::numeric::ublas::lu_substitute(a, pm, aInverted);
 }
-
-
 
 void computeInverse(const std::vector<std::vector<double> > & matrix, std::vector<std::vector<double> > & inverse){
         int dimensions = matrix.size();
@@ -144,7 +136,6 @@
         invertMatrixBoost(A,inverted);
         matrixBackConversionBoost(inverted, inverse);
 }
-
 
 // Convert the vector of covariance to vector of vector of covariance
 void  vectorToMatrix(unsigned int &rows,unsigned int &columns,std::vector<double> &vecMatrix, std::vector<std::vector<double> > &_cov_matrix) {
@@ -208,7 +199,6 @@
         return getDeterminantBoost(A);
 
 }
-
 
 /*
 double getDeterminant(std::vector<std::vector<double> > matrix){
