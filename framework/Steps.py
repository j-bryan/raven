--- conflicted
+++ resolved
@@ -31,7 +31,7 @@
   import cPickle as pickle
 import copy
 import numpy as np
-#import pickle as cloudpickle
+# import pickle as cloudpickle
 import cloudpickle
 #External Modules End--------------------------------------------------------------------------------
 
@@ -47,7 +47,7 @@
 
 
 #----------------------------------------------------------------------------------------------------
-class Step(utils.metaclass_insert(abc.ABCMeta,BaseType)):
+class Step(utils.metaclass_insert(abc.ABCMeta, BaseType)):
   """
     This class implement one step of the simulation pattern.
     Usage:
@@ -84,14 +84,14 @@
       @ Out, None
     """
     BaseType.__init__(self)
-    self.parList    = []   # List of list [[role played in the step, class type, specialization, global name (user assigned by the input)]]
-    self.sleepTime  = 0.005  # Waiting time before checking if a run is finished
-    #If a step possess re-seeding instruction it is going to ask to the sampler to re-seed according
+    self.parList = []  # List of list [[role played in the step, class type, specialization, global name (user assigned by the input)]]
+    self.sleepTime = 0.005  # Waiting time before checking if a run is finished
+    # If a step possess re-seeding instruction it is going to ask to the sampler to re-seed according
     #  re-seeding = a number to be used as a new seed
     #  re-seeding = 'continue' the use the already present random environment
-    #If there is no instruction (self.initSeed = None) the sampler will reinitialize
-    self.initSeed        = None
-    self._knownAttribute += ['clearRunDir', 'sleepTime','re-seeding','pauseAtEnd','fromDirectory','repeatFailureRuns']
+    # If there is no instruction (self.initSeed = None) the sampler will reinitialize
+    self.initSeed = None
+    self._knownAttribute += ['clearRunDir', 'sleepTime', 're-seeding', 'pauseAtEnd', 'fromDirectory', 'repeatFailureRuns']
     self._excludeFromModelValidation = ['SolutionExport']
     # how to handle failed runs. By default, the step fails.
     # If the attribute "repeatFailureRuns" is inputted, a certain number of repetitions are going to be performed
@@ -154,7 +154,7 @@
 
     return inputSpecification
 
-  def _readMoreXML(self,xmlNode):
+  def _readMoreXML(self, xmlNode):
     """
       Handles the reading of all the XML describing the step
       Since step are not reused there will not be changes in the parameter describing the step after this reading
@@ -174,23 +174,23 @@
     printString = 'For step of type {0:15} and name {1:15} the attribute {3:10} has been assigned to a not understandable value {2:10}'
     self.raiseADebug('move this tests to base class when it is ready for all the classes')
     if not set(paramInput.parameterValues.keys()).issubset(set(self._knownAttribute)):
-      self.raiseAnError(IOError,'In step of type {0:15} and name {1:15} there are unknown attributes {2:100}'.format(self.type,self.name,str(paramInput.parameterValues.keys())))
+      self.raiseAnError(IOError, 'In step of type {0:15} and name {1:15} there are unknown attributes {2:100}'.format(self.type, self.name, str(paramInput.parameterValues.keys())))
     if 're-seeding' in paramInput.parameterValues:
-      self.initSeed=paramInput.parameterValues['re-seeding']
-      if self.initSeed.lower()   == "continue":
-        self.initSeed  = "continue"
+      self.initSeed = paramInput.parameterValues['re-seeding']
+      if self.initSeed.lower() == "continue":
+        self.initSeed = "continue"
       else:
         try:
-          self.initSeed  = int(self.initSeed)
+          self.initSeed = int(self.initSeed)
         except:
-          self.raiseAnError(IOError,printString.format(self.type,self.name,self.initSeed,'re-seeding'))
+          self.raiseAnError(IOError, printString.format(self.type, self.name, self.initSeed, 're-seeding'))
     if 'sleepTime' in paramInput.parameterValues:
       self.sleepTime = paramInput.parameterValues['sleepTime']
     self._clearRunDir = paramInput.parameterValues.get('clearRunDir', True)
     for child in paramInput.subparts:
       classType = child.parameterValues['class']
       classSubType = child.parameterValues['type']
-      self.parList.append([child.getName(),classType,classSubType,child.value])
+      self.parList.append([child.getName(), classType, classSubType, child.value])
 
     self.pauseEndStep = False
     if 'pauseAtEnd' in paramInput.parameterValues:
@@ -199,30 +199,30 @@
       elif utils.stringIsFalse(paramInput.parameterValues['pauseAtEnd']):
         self.pauseEndStep = False
       else:
-        self.raiseAnError(IOError,printString.format(self.type,self.name,paramInput.parameterValues['pauseAtEnd'],'pauseAtEnd'),
+        self.raiseAnError(IOError, printString.format(self.type, self.name, paramInput.parameterValues['pauseAtEnd'], 'pauseAtEnd'),
                                   'expected one of {}'.format(utils.boolThingsFull))
     if 'repeatFailureRuns' in paramInput.parameterValues:
       failureSettings = str(paramInput.parameterValues['repeatFailureRuns']).split("|")
       self.failureHandling['fail'] = False
-      #failureSettings = str(xmlNode.attrib['repeatFailureRuns']).split("|")
-      #if len(failureSettings) not in [1,2]: (for future usage)
+      # failureSettings = str(xmlNode.attrib['repeatFailureRuns']).split("|")
+      # if len(failureSettings) not in [1,2]: (for future usage)
       #  self.raiseAnError(IOError,'repeatFailureRuns format error. Expecting either the repetition number only ' +
       #                            'or the repetition number and the perturbation factor separated by "|" symbol')
       if len(failureSettings) != 1:
-        self.raiseAnError(IOError,'repeatFailureRuns format error. Expecting the repetition number only ')
+        self.raiseAnError(IOError, 'repeatFailureRuns format error. Expecting the repetition number only ')
       self.failureHandling['repetitions'] = utils.intConversion(failureSettings[0])
-      #if len(failureSettings) == 2:
+      # if len(failureSettings) == 2:
       #  self.failureHandling['perturbationFactor'] = utils.floatConversion(failureSettings[1])
       if self.failureHandling['repetitions'] is None:
-        self.raiseAnError(IOError,'In Step named '+self.name+' it was not possible to cast "repetitions" attribute into an integer!')
-      #if self.failureHandling['perturbationFactor'] is None:
+        self.raiseAnError(IOError, 'In Step named ' + self.name + ' it was not possible to cast "repetitions" attribute into an integer!')
+      # if self.failureHandling['perturbationFactor'] is None:
       #  self.raiseAnError(IOError,'In Step named '+self.name+' it was not possible to cast "perturbationFactor" attribute into a float!')
     self._localInputAndCheckParam(paramInput)
     if None in self.parList:
-      self.raiseAnError(IOError,'A problem was found in  the definition of the step '+str(self.name))
+      self.raiseAnError(IOError, 'A problem was found in  the definition of the step ' + str(self.name))
 
   @abc.abstractmethod
-  def _localInputAndCheckParam(self,paramInput):
+  def _localInputAndCheckParam(self, paramInput):
     """
       Place here specialized reading, input consistency check and
       initialization of what will not change during the whole life of the object
@@ -245,7 +245,7 @@
     paramDict['Sleep time'  ] = str(self.sleepTime)
     paramDict['Initial seed'] = str(self.initSeed)
     for List in self.parList:
-      paramDict[List[0]] = 'Class: '+str(List[1]) +' Type: '+str(List[2]) + '  Global name: '+str(List[3])
+      paramDict[List[0]] = 'Class: ' + str(List[1]) + ' Type: ' + str(List[2]) + '  Global name: ' + str(List[3])
     paramDict.update(self._localGetInitParams())
     return paramDict
 
@@ -260,7 +260,7 @@
     """
     return {}
 
-  def _initializeStep(self,inDictionary):
+  def _initializeStep(self, inDictionary):
     """
       Method to initialize the current step.
       the job handler is restarted and re-seeding action are performed
@@ -272,7 +272,7 @@
     self._localInitializeStep(inDictionary)
 
   @abc.abstractmethod
-  def _localInitializeStep(self,inDictionary):
+  def _localInitializeStep(self, inDictionary):
     """
       This is the API for the local initialization of the children classes of step
       The inDictionary contains the instances for each possible role supported in the step (dictionary keywords) the instances of the objects in list if more than one is allowed
@@ -285,7 +285,7 @@
     pass
 
   @abc.abstractmethod
-  def _localTakeAstepRun(self,inDictionary):
+  def _localTakeAstepRun(self, inDictionary):
     """
       This is the API for the local run of a step for the children classes
       @ In, inDictionary, dict, contains the list of instances (see Simulation)
@@ -293,33 +293,33 @@
     """
     pass
 
-  def _registerMetadata(self,inDictionary):
+  def _registerMetadata(self, inDictionary):
     """
       collects expected metadata keys and deliver them to output data objects
       @ In, inDictionary, dict, initialization dictionary
       @ Out, None
     """
-    ## first collect them
+    # # first collect them
     metaKeys = set()
     metaParams = dict()
-    for role,entities in inDictionary.items():
-      if isinstance(entities,list):
+    for role, entities in inDictionary.items():
+      if isinstance(entities, list):
         for entity in entities:
-          if hasattr(entity,'provideExpectedMetaKeys'):
+          if hasattr(entity, 'provideExpectedMetaKeys'):
             keys, params = entity.provideExpectedMetaKeys()
             metaKeys = metaKeys.union(keys)
             metaParams.update(params)
       else:
-        if hasattr(entities,'provideExpectedMetaKeys'):
+        if hasattr(entities, 'provideExpectedMetaKeys'):
           keys, params = entities.provideExpectedMetaKeys()
           metaKeys = metaKeys.union(keys)
           metaParams.update(params)
-    ## then give them to the output data objects
-    for out in inDictionary['Output']+(inDictionary['TargetEvaluation'] if 'TargetEvaluation' in inDictionary else []):
+    # # then give them to the output data objects
+    for out in inDictionary['Output'] + (inDictionary['TargetEvaluation'] if 'TargetEvaluation' in inDictionary else []):
       if 'addExpectedMeta' in dir(out):
-        out.addExpectedMeta(metaKeys,metaParams)
-
-  def _endStepActions(self,inDictionary):
+        out.addExpectedMeta(metaKeys, metaParams)
+
+  def _endStepActions(self, inDictionary):
     """
       This method is intended for performing actions at the end of a step
       @ In, inDictionary, dict, contains the list of instances (see Simulation)
@@ -327,11 +327,11 @@
     """
     if self.pauseEndStep:
       for i in range(len(inDictionary['Output'])):
-        #if type(inDictionary['Output'][i]).__name__ not in ['str','bytes','unicode']:
+        # if type(inDictionary['Output'][i]).__name__ not in ['str','bytes','unicode']:
         if inDictionary['Output'][i].type in ['OutStreamPlot']:
           inDictionary['Output'][i].endInstructions('interactive')
 
-  def takeAstep(self,inDictionary):
+  def takeAstep(self, inDictionary):
     """
       This should work for everybody just split the step in an initialization and the run itself
       inDictionary[role]=instance or list of instance
@@ -347,6 +347,8 @@
     self.raiseAMessage('***     Closing the step      ***')
     self._endStepActions(inDictionary)
     self.raiseAMessage('***        Step closed        ***')
+
+
 #
 #
 #
@@ -354,6 +356,7 @@
   """
     This is the step that will perform just one evaluation
   """
+
   def __init__(self):
     """
       Constructor
@@ -366,58 +369,58 @@
     self.lockedFileName = "ravenLocked.raven"
     self.printTag = 'STEP SINGLERUN'
 
-  def _localInputAndCheckParam(self,paramInput):
+  def _localInputAndCheckParam(self, paramInput):
     """
       Place here specialized reading, input consistency check and
       initialization of what will not change during the whole life of the object
       @ In, paramInput, ParameterInput, node that represents the portion of the input that belongs to this Step class
       @ Out, None
     """
-    self.raiseADebug('the mapping used in the model for checking the compatibility of usage should be more similar to self.parList to avoid the double mapping below','FIXME')
-    found     = 0
+    self.raiseADebug('the mapping used in the model for checking the compatibility of usage should be more similar to self.parList to avoid the double mapping below', 'FIXME')
+    found = 0
     rolesItem = []
-    #collect model, other entries
+    # collect model, other entries
     for index, parameter in enumerate(self.parList):
-      if parameter[0]=='Model':
-        found +=1
+      if parameter[0] == 'Model':
+        found += 1
         modelIndex = index
       else:
         rolesItem.append(parameter[0])
-    #test the presence of one and only one model
+    # test the presence of one and only one model
     if found > 1:
-      self.raiseAnError(IOError,'Only one model is allowed for the step named '+str(self.name))
+      self.raiseAnError(IOError, 'Only one model is allowed for the step named ' + str(self.name))
     elif found == 0:
-      self.raiseAnError(IOError,'No model has been found for the step named '+str(self.name))
-    #clarify run by roles
-    roles      = set(rolesItem)
+      self.raiseAnError(IOError, 'No model has been found for the step named ' + str(self.name))
+    # clarify run by roles
+    roles = set(rolesItem)
     if 'Optimizer' in roles:
       self.samplerType = 'Optimizer'
       if 'Sampler' in roles:
-        self.raiseAnError(IOError, 'Only Sampler or Optimizer is alloweed for the step named '+str(self.name))
-    #if single run, make sure model is an instance of Code class
+        self.raiseAnError(IOError, 'Only Sampler or Optimizer is alloweed for the step named ' + str(self.name))
+    # if single run, make sure model is an instance of Code class
     if self.type == 'SingleRun':
       if self.parList[modelIndex][2] != 'Code':
-        self.raiseAnError(IOError,'<SingleRun> steps only support running "Code" model types!  Consider using a <MultiRun> step using a "Custom" sampler for other models.')
+        self.raiseAnError(IOError, '<SingleRun> steps only support running "Code" model types!  Consider using a <MultiRun> step using a "Custom" sampler for other models.')
       if 'Optimizer' in roles or 'Sampler' in roles:
-        self.raiseAnError(IOError,'<SingleRun> steps does not allow the usage of <Sampler> or <Optimizer>!  Consider using a <MultiRun> step.')
+        self.raiseAnError(IOError, '<SingleRun> steps does not allow the usage of <Sampler> or <Optimizer>!  Consider using a <MultiRun> step.')
       if 'SolutionExport' in roles:
-        self.raiseAnError(IOError,'<SingleRun> steps does not allow the usage of <SolutionExport>!  Consider using a <MultiRun> step with a <Sampler>/<Optimizer> that allows its usage.')
-    #build entry list for verification of correct input types
+        self.raiseAnError(IOError, '<SingleRun> steps does not allow the usage of <SolutionExport>!  Consider using a <MultiRun> step with a <Sampler>/<Optimizer> that allows its usage.')
+    # build entry list for verification of correct input types
     toBeTested = {}
     for role in roles:
-      toBeTested[role]=[]
+      toBeTested[role] = []
     for  myInput in self.parList:
       if myInput[0] in rolesItem:
-        toBeTested[ myInput[0]].append({'class':myInput[1],'type':myInput[2]})
-    #use the models static testing of roles compatibility
+        toBeTested[ myInput[0]].append({'class':myInput[1], 'type':myInput[2]})
+    # use the models static testing of roles compatibility
     for role in roles:
       if role not in self._excludeFromModelValidation:
-        Models.validate(self.parList[modelIndex][2], role, toBeTested[role],self)
+        Models.validate(self.parList[modelIndex][2], role, toBeTested[role], self)
     self.raiseADebug('reactivate check on Input as soon as loadCsv gets out from the PostProcessor models!')
     if 'Output' not in roles:
-      self.raiseAnError(IOError,'It is not possible a run without an Output!')
-
-  def _localInitializeStep(self,inDictionary):
+      self.raiseAnError(IOError, 'It is not possible a run without an Output!')
+
+  def _localInitializeStep(self, inDictionary):
     """
       This is the API for the local initialization of the children classes of step
       The inDictionary contains the instances for each possible role supported in the step (dictionary keywords) the instances of the objects in list if more than one is allowed
@@ -427,7 +430,7 @@
       @ In, inDictionary, dict, the initialization dictionary
       @ Out, None
     """
-    #Model initialization
+    # Model initialization
     modelInitDict = {'Output':inDictionary['Output']}
     if 'SolutionExport' in inDictionary.keys():
       modelInitDict['SolutionExport'] = inDictionary['SolutionExport']
@@ -441,10 +444,10 @@
           os.mkdir(currentWorkingDirectory)
           workingDirReady = True
         except FileExistsError:
-          if utils.checkIfPathAreAccessedByAnotherProgram(currentWorkingDirectory,3.0):
-            self.raiseAWarning('directory '+ currentWorkingDirectory + ' is likely used by another program!!! ')
-          if utils.checkIfLockedRavenFileIsPresent(currentWorkingDirectory,self.lockedFileName):
-              self.raiseAnError(RuntimeError, self, "another instance of RAVEN is running in the working directory "+ currentWorkingDirectory+". Please check your input!")
+          if utils.checkIfPathAreAccessedByAnotherProgram(currentWorkingDirectory, 3.0):
+            self.raiseAWarning('directory ' + currentWorkingDirectory + ' is likely used by another program!!! ')
+          if utils.checkIfLockedRavenFileIsPresent(currentWorkingDirectory, self.lockedFileName):
+              self.raiseAnError(RuntimeError, self, "another instance of RAVEN is running in the working directory " + currentWorkingDirectory + ". Please check your input!")
           if self._clearRunDir and not alreadyTried:
             self.raiseAWarning(f'The calculation run directory {currentWorkingDirectory} already exists, ' +
                               'clearing existing files. This action can be disabled through the RAVEN Step input.')
@@ -462,33 +465,33 @@
                                 'Files present in this directory may be replaced, and error handling may not occur as expected.')
             workingDirReady = True
           # register function to remove the locked file at the end of execution
-        atexit.register(utils.removeFile,os.path.join(currentWorkingDirectory,self.lockedFileName))
-    inDictionary['Model'].initialize(inDictionary['jobHandler'].runInfoDict,inDictionary['Input'],modelInitDict)
+        atexit.register(utils.removeFile, os.path.join(currentWorkingDirectory, self.lockedFileName))
+    inDictionary['Model'].initialize(inDictionary['jobHandler'].runInfoDict, inDictionary['Input'], modelInitDict)
 
     self.raiseADebug('for the role Model  the item of class {0:15} and name {1:15} has been initialized'.format(
-      inDictionary['Model'].type,inDictionary['Model'].name))
-
-    #HDF5 initialization
+      inDictionary['Model'].type, inDictionary['Model'].name))
+
+    # HDF5 initialization
     for i in range(len(inDictionary['Output'])):
-      #if type(inDictionary['Output'][i]).__name__ not in ['str','bytes','unicode']:
+      # if type(inDictionary['Output'][i]).__name__ not in ['str','bytes','unicode']:
       if 'HDF5' in inDictionary['Output'][i].type:
         inDictionary['Output'][i].initialize(self.name)
       elif isinstance(inDictionary['Output'][i], OutStreamBase):
         inDictionary['Output'][i].initialize(inDictionary)
-      self.raiseADebug('for the role Output the item of class {0:15} and name {1:15} has been initialized'.format(inDictionary['Output'][i].type,inDictionary['Output'][i].name))
+      self.raiseADebug('for the role Output the item of class {0:15} and name {1:15} has been initialized'.format(inDictionary['Output'][i].type, inDictionary['Output'][i].name))
     self._registerMetadata(inDictionary)
 
-  def _localTakeAstepRun(self,inDictionary):
+  def _localTakeAstepRun(self, inDictionary):
     """
       This is the API for the local run of a step for the children classes
       @ In, inDictionary, dict, contains the list of instances (see Simulation)
       @ Out, None
     """
-    jobHandler     = inDictionary['jobHandler']
-    model          = inDictionary['Model'     ]
-    sampler        = inDictionary.get(self.samplerType,None)
-    inputs         = inDictionary['Input'     ]
-    outputs        = inDictionary['Output'    ]
+    jobHandler = inDictionary['jobHandler']
+    model = inDictionary['Model'     ]
+    sampler = inDictionary.get(self.samplerType, None)
+    inputs = inDictionary['Input'     ]
+    outputs = inDictionary['Output'    ]
 
     # the input provided by a SingleRun is simply the file to be run.  model.run, however, expects stuff to perturb.
     # get an input to run -> different between SingleRun and PostProcessor runs
@@ -497,16 +500,16 @@
     # else:
     #   newInput = inputs
 
-    ## The single run should still collect its SampledVars for the output maybe?
-    ## The problem here is when we call Code.collectOutput(), the sampledVars
-    ## is empty... The question is where do we ultimately get this information
-    ## the input object's input space or the desired output of the Output object?
-    ## I don't think all of the outputs need to specify their domain, so I suppose
-    ## this should default to all of the ones in the input? Is it possible to
-    ## get an input field in the outputs variable that is not in the inputs
-    ## variable defined above? - DPM 4/6/2017
-    #empty dictionary corresponds to sampling data in MultiRun
-    model.submit(inputs, None, jobHandler, **{'SampledVars':{'prefix':'None'},'additionalEdits':{}})
+    # # The single run should still collect its SampledVars for the output maybe?
+    # # The problem here is when we call Code.collectOutput(), the sampledVars
+    # # is empty... The question is where do we ultimately get this information
+    # # the input object's input space or the desired output of the Output object?
+    # # I don't think all of the outputs need to specify their domain, so I suppose
+    # # this should default to all of the ones in the input? Is it possible to
+    # # get an input field in the outputs variable that is not in the inputs
+    # # variable defined above? - DPM 4/6/2017
+    # empty dictionary corresponds to sampling data in MultiRun
+    model.submit(inputs, None, jobHandler, **{'SampledVars':{'prefix':'None'}, 'additionalEdits':{}})
     while True:
       finishedJobs = jobHandler.getFinished()
       for finishedJob in finishedJobs:
@@ -518,9 +521,9 @@
             else:
               output.addOutput()
         else:
-          self.raiseADebug('the job "'+finishedJob.identifier+'" has failed.')
+          self.raiseADebug('the job "' + finishedJob.identifier + '" has failed.')
           if self.failureHandling['fail']:
-            #add run to a pool that can be sent to the sampler later
+            # add run to a pool that can be sent to the sampler later
             self.failedRuns.append(copy.copy(finishedJob))
           else:
             if finishedJob.identifier not in self.failureHandling['jobRepetitionPerformed']:
@@ -528,23 +531,23 @@
             if self.failureHandling['jobRepetitionPerformed'][finishedJob.identifier] <= self.failureHandling['repetitions']:
               # we re-add the failed job
               jobHandler.reAddJob(finishedJob)
-              self.raiseAWarning('As prescribed in the input, trying to re-submit the job "'+
-                                 finishedJob.identifier+'". Trial '+
+              self.raiseAWarning('As prescribed in the input, trying to re-submit the job "' +
+                                 finishedJob.identifier + '". Trial ' +
                                str(self.failureHandling['jobRepetitionPerformed'][finishedJob.identifier]) +
-                               '/'+str(self.failureHandling['repetitions']))
+                               '/' + str(self.failureHandling['repetitions']))
               self.failureHandling['jobRepetitionPerformed'][finishedJob.identifier] += 1
             else:
-              #add run to a pool that can be sent to the sampler later
+              # add run to a pool that can be sent to the sampler later
               self.failedRuns.append(copy.copy(finishedJob))
-              self.raiseAWarning('The job "'+finishedJob.identifier+'" has been submitted '+
-                                 str(self.failureHandling['repetitions'])+' times, failing all the times!!!')
+              self.raiseAWarning('The job "' + finishedJob.identifier + '" has been submitted ' +
+                                 str(self.failureHandling['repetitions']) + ' times, failing all the times!!!')
       if jobHandler.isFinished() and len(jobHandler.getFinishedNoPop()) == 0:
         break
       time.sleep(self.sleepTime)
     if sampler is not None:
       sampler.handleFailedRuns(self.failedRuns)
     else:
-      if len(self.failedRuns)>0:
+      if len(self.failedRuns) > 0:
         self.raiseAWarning('There were %i failed runs!' % len(self.failedRuns))
 
   def _localGetInitParams(self):
@@ -560,10 +563,12 @@
 #
 #
 
+
 class MultiRun(SingleRun):
   """
     this class implements one step of the simulation pattern' where several runs are needed
   """
+
   def __init__(self):
     """
       Constructor
@@ -571,35 +576,35 @@
       @ Out, None
     """
     SingleRun.__init__(self)
-    self._samplerInitDict = {} #this is a dictionary that gets sent as key-worded list to the initialization of the sampler
-    self.counter          = 0  #just an handy counter of the runs already performed
+    self._samplerInitDict = {}  # this is a dictionary that gets sent as key-worded list to the initialization of the sampler
+    self.counter = 0  # just an handy counter of the runs already performed
     self.printTag = 'STEP MULTIRUN'
 
-  def _localInputAndCheckParam(self,paramInput):
+  def _localInputAndCheckParam(self, paramInput):
     """
       Place here specialized reading, input consistency check and
       initialization of what will not change during the whole life of the object
       @ In, paramInput, ParameterInput, node that represents the portion of the input that belongs to this Step class
       @ Out, None
     """
-    SingleRun._localInputAndCheckParam(self,paramInput)
+    SingleRun._localInputAndCheckParam(self, paramInput)
     if self.samplerType not in [item[0] for item in self.parList]:
-      self.raiseAnError(IOError,'It is not possible a multi-run without a sampler or optimizer!')
-
-  def _initializeSampler(self,inDictionary):
+      self.raiseAnError(IOError, 'It is not possible a multi-run without a sampler or optimizer!')
+
+  def _initializeSampler(self, inDictionary):
     """
       Method to initialize the sampler
       @ In, inDictionary, dict, contains the list of instances (see Simulation)
       @ Out, None
     """
     if 'SolutionExport' in inDictionary.keys():
-      self._samplerInitDict['solutionExport']=inDictionary['SolutionExport']
+      self._samplerInitDict['solutionExport'] = inDictionary['SolutionExport']
 
     inDictionary[self.samplerType].initialize(**self._samplerInitDict)
-    self.raiseADebug('for the role of sampler the item of class '+inDictionary[self.samplerType].type+' and name '+inDictionary[self.samplerType].name+' has been initialized')
-    self.raiseADebug('Sampler initialization dictionary: '+str(self._samplerInitDict))
-
-  def _localInitializeStep(self,inDictionary):
+    self.raiseADebug('for the role of sampler the item of class ' + inDictionary[self.samplerType].type + ' and name ' + inDictionary[self.samplerType].name + ' has been initialized')
+    self.raiseADebug('Sampler initialization dictionary: ' + str(self._samplerInitDict))
+
+  def _localInitializeStep(self, inDictionary):
     """
       This is the API for the local initialization of the children classes of step
       The inDictionary contains the instances for each possible role supported in the step (dictionary keywords) the instances of the objects in list if more than one is allowed
@@ -609,21 +614,21 @@
       @ In, inDictionary, dict, the initialization dictionary
       @ Out, None
     """
-    SingleRun._localInitializeStep(self,inDictionary)
+    SingleRun._localInitializeStep(self, inDictionary)
     # check that no input data objects are also used as outputs?
     for out in inDictionary['Output']:
-      if out.type not in ['PointSet','HistorySet','DataSet']:
+      if out.type not in ['PointSet', 'HistorySet', 'DataSet']:
         continue
       for inp in inDictionary['Input']:
-        if inp.type not in ['PointSet','HistorySet','DataSet']:
+        if inp.type not in ['PointSet', 'HistorySet', 'DataSet']:
           continue
         if inp == out:
-          self.raiseAnError(IOError,'The same data object should not be used as both <Input> and <Output> in the same MultiRun step! ' \
-              + 'Step: "{}", DataObject: "{}"'.format(self.name,out.name))
+          self.raiseAnError(IOError, 'The same data object should not be used as both <Input> and <Output> in the same MultiRun step! ' \
+              +'Step: "{}", DataObject: "{}"'.format(self.name, out.name))
     self.counter = 0
     self._samplerInitDict['externalSeeding'] = self.initSeed
     self._initializeSampler(inDictionary)
-    #generate lambda function list to collect the output without checking the type
+    # generate lambda function list to collect the output without checking the type
     self._outputCollectionLambda = []
     self._outputDictCollectionLambda = []
     # set up output collection lambdas
@@ -633,20 +638,20 @@
           self._outputCollectionLambda.append((lambda x:None, outIndex))
           self._outputDictCollectionLambda.append((lambda x:None, outIndex))
         else:
-          self._outputCollectionLambda.append( (lambda x: inDictionary['Model'].collectOutput(x[0],x[1]), outIndex) )
-          self._outputDictCollectionLambda.append( (lambda x: inDictionary['Model'].collectOutputFromDict(x[0],x[1]), outIndex) )
+          self._outputCollectionLambda.append((lambda x: inDictionary['Model'].collectOutput(x[0], x[1]), outIndex))
+          self._outputDictCollectionLambda.append((lambda x: inDictionary['Model'].collectOutputFromDict(x[0], x[1]), outIndex))
       else:
         self._outputCollectionLambda.append((lambda x: x[1].addOutput(), outIndex))
         self._outputDictCollectionLambda.append((lambda x: x[1].addOutput(), outIndex))
     self._registerMetadata(inDictionary)
-    self.raiseADebug('Generating input batch of size '+str(inDictionary['jobHandler'].runInfoDict['batchSize']))
+    self.raiseADebug('Generating input batch of size ' + str(inDictionary['jobHandler'].runInfoDict['batchSize']))
     # set up and run the first batch of samples
     # FIXME this duplicates a lot of code from _locatTakeAstepRun, which should be consolidated
     # first, check and make sure the model is ready
     model = inDictionary['Model']
-    if isinstance(model,Models.ROM):
+    if isinstance(model, Models.ROM):
       if not model.amITrained:
-        model.raiseAnError(RuntimeError,'ROM model "%s" has not been trained yet, so it cannot be sampled!' %model.name+\
+        model.raiseAnError(RuntimeError, 'ROM model "%s" has not been trained yet, so it cannot be sampled!' % model.name + \
                                         ' Use a RomTrainer step to train it.')
     for inputIndex in range(inDictionary['jobHandler'].runInfoDict['batchSize']):
       if inDictionary[self.samplerType].amIreadyToProvideAnInput():
@@ -654,44 +659,40 @@
           newInput = self._findANewInputToRun(inDictionary[self.samplerType], inDictionary['Model'], inDictionary['Input'], inDictionary['Output'], inDictionary['jobHandler'])
           if newInput is not None:
             inDictionary["Model"].submit(newInput, inDictionary[self.samplerType].type, inDictionary['jobHandler'], **copy.deepcopy(inDictionary[self.samplerType].inputInfo))
-            self.raiseADebug('Submitted input '+str(inputIndex+1))
+            self.raiseADebug('Submitted input ' + str(inputIndex + 1))
         except utils.NoMoreSamplesNeeded:
           self.raiseAMessage('Sampler returned "NoMoreSamplesNeeded".  Continuing...')
+
   @profile
-  def _localTakeAstepRun(self,inDictionary):
+  def _localTakeAstepRun(self, inDictionary):
     """
       This is the API for the local run of a step for the children classes
       @ In, inDictionary, dict, contains the list of instances (see Simulation)
       @ Out, None
     """
     jobHandler = inDictionary['jobHandler']
-    model      = inDictionary['Model'     ]
-    inputs     = inDictionary['Input'     ]
-    outputs    = inDictionary['Output'    ]
-    sampler    = inDictionary[self.samplerType]
+    model = inDictionary['Model'     ]
+    inputs = inDictionary['Input'     ]
+    outputs = inDictionary['Output'    ]
+    sampler = inDictionary[self.samplerType]
     # check to make sure model can be run
-    ## first, if it's a ROM, check that it's trained
-    if isinstance(model,Models.ROM):
+    # # first, if it's a ROM, check that it's trained
+    if isinstance(model, Models.ROM):
       if not model.amITrained:
-        model.raiseAnError(RuntimeError,'ROM model "%s" has not been trained yet, so it cannot be sampled!' %model.name+\
+        model.raiseAnError(RuntimeError, 'ROM model "%s" has not been trained yet, so it cannot be sampled!' % model.name + \
                                         ' Use a RomTrainer step to train it.')
     # run step loop
     while True:
       # collect finished jobs
       finishedJobs = jobHandler.getFinished()
 
-<<<<<<< HEAD
-      ##BATCH... TO MODIFY. FIXME
-      for finishedJobObjs in finishedJobs:
-=======
-      ##FIXME: THE BATCH STRATEGY IS TOO INTRUSIVE. A MORE ELEGANT WAY NEEDS TO BE FOUND (E.G. REALIZATION OBJECT)
+      # #FIXME: THE BATCH STRATEGY IS TOO INTRUSIVE. A MORE ELEGANT WAY NEEDS TO BE FOUND (E.G. REALIZATION OBJECT)
       for finishedJobObjs in finishedJobs:
         # NOTE: HERE WE RETRIEVE THE JOBS. IF BATCHING, THE ELEMENT IN finishedJobs is a LIST
         #       WE DO THIS in this way because:
         #           in case of BATCHING, the finalizeActualSampling method MUST BE called ONCE/BATCH
         #           otherwise, the finalizeActualSampling method MUST BE called ONCE/job
-        #FIXME: This method needs to be improved since it is very intrusise
->>>>>>> d953b47a
+        # FIXME: This method needs to be improved since it is very intrusise
         if type(finishedJobObjs).__name__ in 'list':
           finishedJobList = finishedJobObjs
           self.raiseADebug('BATCHING: Collecting JOB batch named "{}".'.format(finishedJobList[0].groupId))
@@ -700,11 +701,11 @@
         for finishedJob in finishedJobList:
           finishedJob.trackTime('step_collected')
           # update number of collected runs
-          self.counter +=1
+          self.counter += 1
           # collect run if it succeeded
           if finishedJob.getReturnCode() == 0:
             for myLambda, outIndex in self._outputCollectionLambda:
-              myLambda([finishedJob,outputs[outIndex]])
+              myLambda([finishedJob, outputs[outIndex]])
               self.raiseADebug('Just collected job {j:^8} and sent to output "{o}"'
                               .format(j=finishedJob.identifier,
                                       o=inDictionary['Output'][outIndex].name))
@@ -714,7 +715,7 @@
             if self.failureHandling['fail']:
               # is this sampler/optimizer able to handle failed runs? If not, add the failed run in the pool
               if not sampler.ableToHandelFailedRuns:
-                #add run to a pool that can be sent to the sampler later
+                # add run to a pool that can be sent to the sampler later
                 self.failedRuns.append(copy.copy(finishedJob))
             else:
               if finishedJob.identifier not in self.failureHandling['jobRepetitionPerformed']:
@@ -722,40 +723,37 @@
               if self.failureHandling['jobRepetitionPerformed'][finishedJob.identifier] <= self.failureHandling['repetitions']:
                 # we re-add the failed job
                 jobHandler.reAddJob(finishedJob)
-                self.raiseAWarning('As prescribed in the input, trying to re-submit the job "'+finishedJob.identifier+'". Trial '+
-                                 str(self.failureHandling['jobRepetitionPerformed'][finishedJob.identifier]) +'/'+str(self.failureHandling['repetitions']))
+                self.raiseAWarning('As prescribed in the input, trying to re-submit the job "' + finishedJob.identifier + '". Trial ' +
+                                 str(self.failureHandling['jobRepetitionPerformed'][finishedJob.identifier]) + '/' + str(self.failureHandling['repetitions']))
                 self.failureHandling['jobRepetitionPerformed'][finishedJob.identifier] += 1
               else:
                 # is this sampler/optimizer able to handle failed runs? If not, add the failed run in the pool
                 if not sampler.ableToHandelFailedRuns:
                   self.failedRuns.append(copy.copy(finishedJob))
-                self.raiseAWarning('The job "'+finishedJob.identifier+'" has been submitted '+ str(self.failureHandling['repetitions'])+' times, failing all the times!!!')
+                self.raiseAWarning('The job "' + finishedJob.identifier + '" has been submitted ' + str(self.failureHandling['repetitions']) + ' times, failing all the times!!!')
             if sampler.ableToHandelFailedRuns:
-              self.raiseAWarning('The sampler/optimizer "'+sampler.type+'" is able to handle failed runs!')
-            #pop the failed job from the list
+              self.raiseAWarning('The sampler/optimizer "' + sampler.type + '" is able to handle failed runs!')
+            # pop the failed job from the list
             finishedJobList.pop(finishedJobList.index(finishedJob))
-        if type(finishedJobObjs).__name__ in 'list': # TODO: should be consistent, if no batching should batch size be 1 or 0 ?
+        if type(finishedJobObjs).__name__ in 'list':  # TODO: should be consistent, if no batching should batch size be 1 or 0 ?
           # if sampler claims it's batching, then only collect once, since it will collect the batch
           # together, not one-at-a-time
-<<<<<<< HEAD
-=======
           # FIXME: IN HERE WE SEND IN THE INSTANCE OF THE FIRST JOB OF A BATCH
           # FIXME: THIS IS DONE BECAUSE CURRENTLY SAMPLERS/OPTIMIZERS RETRIEVE SOME INFO from the Runner instance but it can be
           # FIXME: dangerous if the sampler/optimizer requires info from each job. THIS MUST BE FIXED.
->>>>>>> d953b47a
-          sampler.finalizeActualSampling(finishedJobs[0][0],model,inputs)
+          sampler.finalizeActualSampling(finishedJobs[0][0], model, inputs)
         else:
           # sampler isn't intending to batch, so we send them in one-at-a-time as per normal
           for finishedJob in finishedJobList:
             # finalize actual sampler
-            sampler.finalizeActualSampling(finishedJob,model,inputs)
+            sampler.finalizeActualSampling(finishedJob, model, inputs)
         for finishedJob in finishedJobList:
           finishedJob.trackTime('step_finished')
 
         # terminate jobs as requested by the sampler, in case they're not needed anymore
-        ## TODO is this a safe place to put this?
-        ## If it's placed after adding new jobs and IDs are re-used i.e. for failed tests,
-        ## -> then the new jobs will be killed if this is placed after new job submission!
+        # # TODO is this a safe place to put this?
+        # # If it's placed after adding new jobs and IDs are re-used i.e. for failed tests,
+        # # -> then the new jobs will be killed if this is placed after new job submission!
         jobHandler.terminateJobs(sampler.getJobsToEnd(clear=True))
 
         # add new jobs, for DET-type samplers
@@ -764,10 +762,10 @@
         if sampler.onlySampleAfterCollecting:
           self._addNewRuns(sampler, model, inputs, outputs, jobHandler, inDictionary)
       # END for each collected finished run ...
-      ## If all of the jobs given to the job handler have finished, and the sampler
-      ## has nothing else to provide, then we are done with this step.
+      # # If all of the jobs given to the job handler have finished, and the sampler
+      # # has nothing else to provide, then we are done with this step.
       if jobHandler.isFinished() and not sampler.amIreadyToProvideAnInput():
-        self.raiseADebug('Sampling finished with %d runs submitted, %d jobs running, and %d completed jobs waiting to be processed.' % (jobHandler.numSubmitted(),jobHandler.numRunning(),len(jobHandler.getFinishedNoPop())) )
+        self.raiseADebug('Sampling finished with %d runs submitted, %d jobs running, and %d completed jobs waiting to be processed.' % (jobHandler.numSubmitted(), jobHandler.numRunning(), len(jobHandler.getFinishedNoPop())))
         break
       if not sampler.onlySampleAfterCollecting:
         # NOTE for some reason submission outside collection breaks the DET
@@ -793,18 +791,14 @@
         interface for these?)
       @ In, jobHandler, object, the raven object used to handle jobs
       @ In, inDictionary, dict, additional step objects map
-<<<<<<< HEAD
-      @ In, verbose, bool, optional, if True print DEBUD statements
-=======
       @ In, verbose, bool, optional, if True print DEBUG statements
->>>>>>> d953b47a
       @ Out, None
     """
     isEnsemble = isinstance(model, Models.EnsembleModel)
-    ## In order to ensure that the queue does not grow too large, we will
-    ## employ a threshold on the number of jobs the jobHandler can take,
-    ## in addition, we cannot provide more jobs than the sampler can provide.
-    ## So, we take the minimum of these two values.
+    # # In order to ensure that the queue does not grow too large, we will
+    # # employ a threshold on the number of jobs the jobHandler can take,
+    # # in addition, we cannot provide more jobs than the sampler can provide.
+    # # So, we take the minimum of these two values.
     if verbose:
       self.raiseADebug('Testing if the sampler is ready to generate a new input')
     for _ in range(min(jobHandler.availability(isEnsemble), sampler.endJobRunnable())):
@@ -840,10 +834,10 @@
       @ In, jobHandler, object, the raven object used to handle jobs
       @ Out, newInp, list, list containing the new inputs (or None if a restart)
     """
-    #The value of "found" determines what the Sampler is ready to provide.
+    # The value of "found" determines what the Sampler is ready to provide.
     #  case 0: a new sample has been discovered and can be run, and newInp is a new input list.
     #  case 1: found the input in restart, and newInp is a realization dictionary of data to use
-    found, newInp = sampler.generateInput(model,inputs)
+    found, newInp = sampler.generateInput(model, inputs)
     if found == 1:
       kwargs = copy.deepcopy(sampler.inputInfo)
       # "submit" the finished run
@@ -858,11 +852,13 @@
 #
 #
 
+
 class PostProcess(SingleRun):
   """
     This is an alternate name for SingleRun
   """
 
+
 #
 #
 #
@@ -870,6 +866,7 @@
   """
     This step type is used only to train a ROM
   """
+
   def __init__(self):
     """
       Constructor
@@ -879,20 +876,20 @@
     Step.__init__(self)
     self.printTag = 'STEP ROM TRAINER'
 
-  def _localInputAndCheckParam(self,paramInput):
+  def _localInputAndCheckParam(self, paramInput):
     """
       Place here specialized reading, input consistency check and
       initialization of what will not change during the whole life of the object
       @ In, paramInput, ParameterInput, node that represents the portion of the input that belongs to this Step class
       @ Out, None
     """
-    if [item[0] for item in self.parList].count('Input')!=1:
-      self.raiseAnError(IOError,'Only one Input and only one is allowed for a training step. Step name: '+str(self.name))
-    if [item[0] for item in self.parList].count('Output')<1:
-      self.raiseAnError(IOError,'At least one Output is need in a training step. Step name: '+str(self.name))
+    if [item[0] for item in self.parList].count('Input') != 1:
+      self.raiseAnError(IOError, 'Only one Input and only one is allowed for a training step. Step name: ' + str(self.name))
+    if [item[0] for item in self.parList].count('Output') < 1:
+      self.raiseAnError(IOError, 'At least one Output is need in a training step. Step name: ' + str(self.name))
     for item in self.parList:
-      if item[0]=='Output' and item[2] not in ['ROM']:
-        self.raiseAnError(IOError,'Only ROM output class are allowed in a training step. Step name: '+str(self.name))
+      if item[0] == 'Output' and item[2] not in ['ROM']:
+        self.raiseAnError(IOError, 'Only ROM output class are allowed in a training step. Step name: ' + str(self.name))
 
   def _localGetInitParams(self):
     """
@@ -904,7 +901,7 @@
     """
     return {}
 
-  def _localInitializeStep(self,inDictionary):
+  def _localInitializeStep(self, inDictionary):
     """
       This is the API for the local initialization of the children classes of step
       The inDictionary contains the instances for each possible role supported in the step (dictionary keywords) the instances of the objects in list if more than one is allowed
@@ -916,15 +913,17 @@
     """
     pass
 
-  def _localTakeAstepRun(self,inDictionary):
+  def _localTakeAstepRun(self, inDictionary):
     """
       This is the API for the local run of a step for the children classes
       @ In, inDictionary, dict, contains the list of instances (see Simulation)
       @ Out, None
     """
-    #Train the ROM... It is not needed to add the trainingSet since it's already been added in the initialization method
+    # Train the ROM... It is not needed to add the trainingSet since it's already been added in the initialization method
     for ROM in inDictionary['Output']:
       ROM.train(inDictionary['Input'][0])
+
+
 #
 #
 #
@@ -933,6 +932,7 @@
     This step is used to extract or push information from/into a Database,
     or from a directory, or print out the data to an OutStream
   """
+
   def __init__(self):
     """
       Constructor
@@ -949,13 +949,13 @@
       @ In, inDictionary, dict, dictionary of all instances
       @ Out, outputs, list, list of Output instances
     """
-    outputs         = []
+    outputs = []
     for out in inDictionary['Output']:
       if not isinstance(out, OutStreamBase):
         outputs.append(out)
     return outputs
 
-  def _localInitializeStep(self,inDictionary):
+  def _localInitializeStep(self, inDictionary):
     """
       This is the API for the local initialization of the children classes of step
       The inDictionary contains the instances for each possible role supported in the step (dictionary keywords) the instances of the objects in list if more than one is allowed
@@ -967,88 +967,88 @@
     """
     # check if #inputs == #outputs
     # collect the outputs without outstreams
-    outputs         = self.__getOutputs(inDictionary)
-    databases       = set()
+    outputs = self.__getOutputs(inDictionary)
+    databases = set()
     self.actionType = []
-    errTemplate = 'In Step "{name}": When the Input is {inp}, this step accepts only {okay} as Outputs, ' +\
+    errTemplate = 'In Step "{name}": When the Input is {inp}, this step accepts only {okay} as Outputs, ' + \
                   'but received "{received}" instead!'
     if len(inDictionary['Input']) != len(outputs) and len(outputs) > 0:
-      self.raiseAnError(IOError,'In Step named ' + self.name + \
-          ', the number of Inputs != number of Outputs, and there are Outputs. '+\
-          'Inputs: %i Outputs: %i'%(len(inDictionary['Input']),len(outputs)) )
-    #determine if this is a DATAS->HDF5, HDF5->DATAS or both.
+      self.raiseAnError(IOError, 'In Step named ' + self.name + \
+          ', the number of Inputs != number of Outputs, and there are Outputs. ' + \
+          'Inputs: %i Outputs: %i' % (len(inDictionary['Input']), len(outputs)))
+    # determine if this is a DATAS->HDF5, HDF5->DATAS or both.
     # also determine if this is an invalid combination
     for i in range(len(outputs)):
       # from HDF5 to ...
       if inDictionary['Input'][i].type == 'HDF5':
-        ## ... dataobject
+        # # ... dataobject
         if isinstance(outputs[i], DataObject.DataObject):
           self.actionType.append('HDF5-dataObjects')
-        ## ... anything else
+        # # ... anything else
         else:
-          self.raiseAnError(IOError,errTemplate.format(name = self.name,
-                                                       inp = 'HDF5',
-                                                       okay = 'DataObjects',
-                                                       received = inDictionary['Output'][i].type))
+          self.raiseAnError(IOError, errTemplate.format(name=self.name,
+                                                       inp='HDF5',
+                                                       okay='DataObjects',
+                                                       received=inDictionary['Output'][i].type))
       # from DataObject to ...
       elif  isinstance(inDictionary['Input'][i], DataObject.DataObject):
-        ## ... HDF5
+        # # ... HDF5
         if outputs[i].type == 'HDF5':
           self.actionType.append('dataObjects-HDF5')
-        ## ... anything else
+        # # ... anything else
         else:
-          self.raiseAnError(IOError,errTemplate.format(name = self.name,
-                                                       inp = 'DataObjects',
-                                                       okay = 'HDF5',
-                                                       received = inDictionary['Output'][i].type))
+          self.raiseAnError(IOError, errTemplate.format(name=self.name,
+                                                       inp='DataObjects',
+                                                       okay='HDF5',
+                                                       received=inDictionary['Output'][i].type))
       # from ROM model to ...
       elif isinstance(inDictionary['Input'][i], Models.ROM):
         # ... file
-        if isinstance(outputs[i],Files.File):
+        if isinstance(outputs[i], Files.File):
           self.actionType.append('ROM-FILES')
         # ... data object
         elif isinstance(outputs[i], DataObject.DataObject):
           self.actionType.append('ROM-dataObjects')
         # ... anything else
         else:
-          self.raiseAnError(IOError,errTemplate.format(name = self.name,
-                                                       inp = 'ROM',
-                                                       okay = 'Files or DataObjects',
-                                                       received = inDictionary['Output'][i].type))
+          self.raiseAnError(IOError, errTemplate.format(name=self.name,
+                                                       inp='ROM',
+                                                       okay='Files or DataObjects',
+                                                       received=inDictionary['Output'][i].type))
       # from File to ...
-      elif isinstance(inDictionary['Input'][i],Files.File):
+      elif isinstance(inDictionary['Input'][i], Files.File):
         # ... ROM
-        if isinstance(outputs[i],Models.ROM):
+        if isinstance(outputs[i], Models.ROM):
           self.actionType.append('FILES-ROM')
         # ... dataobject
-        elif isinstance(outputs[i],DataObject.DataObject):
+        elif isinstance(outputs[i], DataObject.DataObject):
           self.actionType.append('FILES-dataObjects')
         # ... anything else
         else:
-          self.raiseAnError(IOError,errTemplate.format(name = self.name,
-                                                       inp = 'Files',
-                                                       okay = 'ROM',
-                                                       received = inDictionary['Output'][i].type))
+          self.raiseAnError(IOError, errTemplate.format(name=self.name,
+                                                       inp='Files',
+                                                       okay='ROM',
+                                                       received=inDictionary['Output'][i].type))
       # from anything else to anything else
       else:
         self.raiseAnError(IOError,
                           'In Step "{name}": This step accepts only {okay} as Input. Received "{received}" instead!'
-                          .format(name = self.name,
-                                  okay = 'HDF5, DataObjects, ROM, or Files',
-                                  received = inDictionary['Input'][i].type))
+                          .format(name=self.name,
+                                  okay='HDF5, DataObjects, ROM, or Files',
+                                  received=inDictionary['Input'][i].type))
     # check actionType for fromDirectory
     if self.fromDirectory and len(self.actionType) == 0:
-      self.raiseAnError(IOError,'In Step named ' + self.name + '. "fromDirectory" attribute provided but not conversion action is found (remove this atttribute for OutStream actions only"')
-    #Initialize all the HDF5 outputs.
+      self.raiseAnError(IOError, 'In Step named ' + self.name + '. "fromDirectory" attribute provided but not conversion action is found (remove this atttribute for OutStream actions only"')
+    # Initialize all the HDF5 outputs.
     for i in range(len(outputs)):
-      #if type(outputs[i]).__name__ not in ['str','bytes','unicode']:
+      # if type(outputs[i]).__name__ not in ['str','bytes','unicode']:
       if 'HDF5' in inDictionary['Output'][i].type:
         if outputs[i].name not in databases:
           databases.add(outputs[i].name)
           outputs[i].initialize(self.name)
-          self.raiseADebug('for the role Output the item of class {0:15} and name {1:15} has been initialized'.format(outputs[i].type,outputs[i].name))
-
-    #if have a fromDirectory and are a dataObjects-*, need to load data
+          self.raiseADebug('for the role Output the item of class {0:15} and name {1:15} has been initialized'.format(outputs[i].type, outputs[i].name))
+
+    # if have a fromDirectory and are a dataObjects-*, need to load data
     if self.fromDirectory:
       for i in range(len(inDictionary['Input'])):
         if self.actionType[i].startswith('dataObjects-'):
@@ -1056,15 +1056,15 @@
           filename = os.path.join(self.fromDirectory, inInput.name)
           inInput.load(filename, style='csv')
 
-    #Initialize all the OutStreams
+    # Initialize all the OutStreams
     for output in inDictionary['Output']:
       if isinstance(output, OutStreamBase):
         output.initialize(inDictionary)
-        self.raiseADebug('for the role Output the item of class {0:15} and name {1:15} has been initialized'.format(output.type,output.name))
+        self.raiseADebug('for the role Output the item of class {0:15} and name {1:15} has been initialized'.format(output.type, output.name))
     # register metadata
     self._registerMetadata(inDictionary)
 
-  def _localTakeAstepRun(self,inDictionary):
+  def _localTakeAstepRun(self, inDictionary):
     """
       This is the API for the local run of a step for the children classes
       @ In, inDictionary, dict, contains the list of instances (see Simulation)
@@ -1073,50 +1073,50 @@
     outputs = self.__getOutputs(inDictionary)
     for i in range(len(outputs)):
       if self.actionType[i] == 'HDF5-dataObjects':
-        #inDictionary['Input'][i] is HDF5, outputs[i] is a DataObjects
-        ## read the HDF5 into a data object
+        # inDictionary['Input'][i] is HDF5, outputs[i] is a DataObjects
+        # # read the HDF5 into a data object
         allRealizations = inDictionary['Input'][i].allRealizations()
-        ## TODO convert to load function when it can handle unstructured multiple realizations
+        # # TODO convert to load function when it can handle unstructured multiple realizations
         for rlz in allRealizations:
           outputs[i].addRealization(rlz)
       elif self.actionType[i] == 'dataObjects-HDF5':
-        #inDictionary['Input'][i] is a dataObjects, outputs[i] is HDF5
-        ## write the data object into a HDF5
-        ## TODO convert to load function when it can handle unstructured multiple realizations
+        # inDictionary['Input'][i] is a dataObjects, outputs[i] is HDF5
+        # # write the data object into a HDF5
+        # # TODO convert to load function when it can handle unstructured multiple realizations
         for rlzNo in range(len(inDictionary['Input'][i])):
           rlz = inDictionary['Input'][i].realization(rlzNo, unpackXArray=True)
-          rlz = dict((var,np.atleast_1d(val)) for var, val in rlz.items())
+          rlz = dict((var, np.atleast_1d(val)) for var, val in rlz.items())
           outputs[i].addRealization(rlz)
 
       elif self.actionType[i] == 'ROM-dataObjects':
-        #inDictionary['Input'][i] is a ROM, outputs[i] is dataObject
-        ## print information from the ROM to the data set or associated XML.
+        # inDictionary['Input'][i] is a ROM, outputs[i] is dataObject
+        # # print information from the ROM to the data set or associated XML.
         romModel = inDictionary['Input'][i]
         # get non-pointwise data (to place in XML metadata of data object)
-        ## TODO how can user ask for particular information?
+        # # TODO how can user ask for particular information?
         xml = romModel.writeXML(what='all')
-        self.raiseADebug('Adding meta "{}" to output "{}"'.format(xml.getRoot().tag,outputs[i].name))
-        outputs[i].addMeta(romModel.name, node = xml)
+        self.raiseADebug('Adding meta "{}" to output "{}"'.format(xml.getRoot().tag, outputs[i].name))
+        outputs[i].addMeta(romModel.name, node=xml)
         # get pointwise data (to place in main section of data object)
         romModel.writePointwiseData(outputs[i])
 
       elif self.actionType[i] == 'ROM-FILES':
-        #inDictionary['Input'][i] is a ROM, outputs[i] is Files
-        ## pickle the ROM
-        #check the ROM is trained first
+        # inDictionary['Input'][i] is a ROM, outputs[i] is Files
+        # # pickle the ROM
+        # check the ROM is trained first
         if not inDictionary['Input'][i].amITrained:
-          self.raiseAnError(RuntimeError,'Pickled rom "%s" was not trained!  Train it before pickling and unpickling using a RomTrainer step.' %inDictionary['Input'][i].name)
+          self.raiseAnError(RuntimeError, 'Pickled rom "%s" was not trained!  Train it before pickling and unpickling using a RomTrainer step.' % inDictionary['Input'][i].name)
         fileobj = outputs[i]
         fileobj.open(mode='wb+')
-        cloudpickle.dump(inDictionary['Input'][i],fileobj)
+        cloudpickle.dump(inDictionary['Input'][i], fileobj)
         fileobj.flush()
         fileobj.close()
       elif self.actionType[i] == 'FILES-ROM':
-        #inDictionary['Input'][i] is a Files, outputs[i] is ROM
-        ## unpickle the ROM
+        # inDictionary['Input'][i] is a Files, outputs[i] is ROM
+        # # unpickle the ROM
         fileobj = inDictionary['Input'][i]
-        unpickledObj = pickle.load(open(fileobj.getAbsFile(),'rb+'))
-        ## DEBUGG
+        unpickledObj = pickle.load(open(fileobj.getAbsFile(), 'rb+'))
+        # # DEBUGG
         # the following will iteratively check the size of objects being unpickled
         # this is quite useful for finding memory crashes due to parallelism
         # so I'm leaving it here for reference
@@ -1127,11 +1127,11 @@
         # checkSizesWalk(target, 1, str(type(target)), tol=2e4)
         # print('*'*80)
         # crashme
-        ## /DEBUGG
-        if not isinstance(unpickledObj,Models.ROM):
-          self.raiseAnError(RuntimeError,'Pickled object in "%s" is not a ROM.  Exiting ...' %str(fileobj))
+        # # /DEBUGG
+        if not isinstance(unpickledObj, Models.ROM):
+          self.raiseAnError(RuntimeError, 'Pickled object in "%s" is not a ROM.  Exiting ...' % str(fileobj))
         if not unpickledObj.amITrained:
-          self.raiseAnError(RuntimeError,'Pickled rom "%s" was not trained!  Train it before pickling and unpickling using a RomTrainer step.' %unpickledObj.name)
+          self.raiseAnError(RuntimeError, 'Pickled rom "%s" was not trained!  Train it before pickling and unpickling using a RomTrainer step.' % unpickledObj.name)
         # save reseeding parameters from pickledROM
         loadSettings = outputs[i].initializationOptionDict
         # train the ROM from the unpickled object
@@ -1141,15 +1141,15 @@
         outputs[i].setAdditionalParams(loadSettings)
 
       elif self.actionType[i] == 'FILES-dataObjects':
-        #inDictionary['Input'][i] is a Files, outputs[i] is PointSet
-        ## load a CSV from file
+        # inDictionary['Input'][i] is a Files, outputs[i] is PointSet
+        # # load a CSV from file
         infile = inDictionary['Input'][i]
         options = {'fileToLoad':infile}
-        outputs[i].load(inDictionary['Input'][i].getPath(),'csv',**options)
+        outputs[i].load(inDictionary['Input'][i].getPath(), 'csv', **options)
 
       else:
         # unrecognized, and somehow not caught by the step reader.
-        self.raiseAnError(IOError,"Unknown action type "+self.actionType[i])
+        self.raiseAnError(IOError, "Unknown action type " + self.actionType[i])
 
     for output in inDictionary['Output']:
       if isinstance(output, OutStreamBase):
@@ -1164,9 +1164,9 @@
         and each parameter's initial value as the dictionary values
     """
     paramDict = {}
-    return paramDict # no inputs
-
-  def _localInputAndCheckParam(self,paramInput):
+    return paramDict  # no inputs
+
+  def _localInputAndCheckParam(self, paramInput):
     """
       Place here specialized reading, input consistency check and
       initialization of what will not change during the whole life of the object
@@ -1177,15 +1177,16 @@
       self.fromDirectory = paramInput.parameterValues['fromDirectory']
 
 
-__interFaceDict                      = {}
+__interFaceDict = {}
 __interFaceDict['SingleRun'        ] = SingleRun
 __interFaceDict['MultiRun'         ] = MultiRun
 __interFaceDict['IOStep'           ] = IOStep
 __interFaceDict['RomTrainer'       ] = RomTrainer
 __interFaceDict['PostProcess'      ] = PostProcess
-__base                               = 'Step'
-
-def returnInstance(Type,caller):
+__base = 'Step'
+
+
+def returnInstance(Type, caller):
   """
     Returns the instance of a Step
     @ In, Type, string, requested step
@@ -1193,4 +1194,4 @@
     @ Out, __interFaceDict, instance, instance of the step
   """
   return __interFaceDict[Type]()
-  caller.raiseAnError(NameError,'not known '+__base+' type '+Type)+  caller.raiseAnError(NameError, 'not known ' + __base + ' type ' + Type)