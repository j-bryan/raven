--- conflicted
+++ resolved
@@ -25,11 +25,7 @@
 #External Modules End--------------------------------------------------------------------------------
 
 #Internal Modules------------------------------------------------------------------------------------
-<<<<<<< HEAD
-from utils import metaclass_insert,find_le,index,find_le_index,returnPrintTag,returnPrintPostTag,stringsThatMeanTrue,partialEval
-=======
 import utils
->>>>>>> b27a102e
 from BaseClasses import BaseType
 from Assembler import Assembler
 import Distributions
@@ -41,13 +37,8 @@
 import SupervisedLearning
 import IndexSets
 import PostProcessors
-<<<<<<< HEAD
 import GridEntities
-from utils import find_distribution1D
-distribution1D = find_distribution1D()
-=======
 distribution1D = utils.find_distribution1D()
->>>>>>> b27a102e
 #Internal Modules End--------------------------------------------------------------------------------
 
 #Internal Submodules---------------------------------------------------------------------------------
@@ -473,17 +464,10 @@
         romCounter += 1
       if 'Function'         in subNode.tag:
         functionCounter += 1
-<<<<<<< HEAD
-    if targEvalCounter != 1: raise IOError(self.printTag+': ' +returnPrintPostTag('ERROR') + '-> One TargetEvaluation object is required. Sampler '+self.name + ' got '+str(targEvalCounter) + '!')
-    if functionCounter != 1: raise IOError(self.printTag+': ' +returnPrintPostTag('ERROR') + '-> One Function object is required. Sampler '+self.name + ' got '+str(functionCounter) + '!')
-    if romCounter      >  1: raise IOError(self.printTag+': ' +returnPrintPostTag('ERROR') + '-> Only one ROM object is required. Sampler '+self.name + ' got '+str(romCounter) + '!')
-    """
-=======
     if targEvalCounter != 1: raisea IOError(self.printTag+': ' +utils.returnPrintPostTag('ERROR') + '-> One TargetEvaluation object is required. Sampler '+self.name + ' got '+str(targEvalCounter) + '!')
     if functionCounter != 1: raisea IOError(self.printTag+': ' +utils.returnPrintPostTag('ERROR') + '-> One Function object is required. Sampler '+self.name + ' got '+str(functionCounter) + '!')
     if romCounter      >  1: raisea IOError(self.printTag+': ' +utils.returnPrintPostTag('ERROR') + '-> Only one ROM object is required. Sampler '+self.name + ' got '+str(romCounter) + '!')
-    '''
->>>>>>> b27a102e
+    """
     # set subgrid
     if self.subGridTol == None: self.subGridTol = self.tolerance
     if self.subGridTol > self.tolerance: utils.raiseAnError(IOError,self,'The sub grid tolerance '+str(self.subGridTol)+' must be smaller than the tolerance: '+str(self.tolerance))
@@ -562,13 +546,8 @@
     lastOutput should be present when the next point should be chosen on previous iteration and convergence checked
     lastOutput it is not considered to be present during the test performed for generating an input batch
     ROM if passed in it is used to construct the test matrix otherwise the nearest neightburn value is used
-<<<<<<< HEAD
-    """
-    if self.debug: print(self.printTag+': ' +returnPrintPostTag('Message') + '-> From method localStillReady...')
-=======
-    '''
+    """
     if self.debug: utils.raiseAMessage(self,'From method localStillReady...')
->>>>>>> b27a102e
     #test on what to do
     if ready      == False : return ready #if we exceeded the limit just return that we are done
     if type(self.lastOutput) == dict:
@@ -831,13 +810,8 @@
     self.gridEntity           = GridEntities.returnInstance('GridEntity')
 
   def localInputAndChecks(self,xmlNode):
-<<<<<<< HEAD
     """reading and construction of the grid"""
-    if 'limit' in xmlNode.attrib.keys(): raise IOError('limit is not used in Grid sampler')
-=======
-    '''reading and construction of the grid'''
     if 'limit' in xmlNode.attrib.keys(): utils.raiseAnError(IOError,self,'limit is not used in Grid sampler')
->>>>>>> b27a102e
     self.limit = 1
     if not self.axisName: self.axisName = []
     gridInitDict = {'dimensionNames':[],'lowerBounds':{},'upperBounds':{},'transformationMethods':{},'stepLenght':{}}
@@ -860,17 +834,9 @@
           bounds.sort()
           lower, upper = min(bounds), max(bounds)
           if constrType == 'custom':
-<<<<<<< HEAD
             self.gridInfo[varName] = (childChild.attrib['type'],constrType,bounds)
             gridInfo[varName] = (childChild.attrib['type'],constrType,bounds)
             self.limit = len(bounds)*self.limit
-=======
-            tempList = [float(i) for i in childChild.text.split()]
-            tempList.sort()
-            self.gridInfo[varName] = (childChild.attrib['type'],constrType,tempList)
-            if self.gridInfo[varName][0]!='value' and self.gridInfo[varName][0]!='CDF': raisea IOError (self.printTag+': ' +utils.returnPrintPostTag('ERROR') + '->The type of grid is neither value nor CDF')
-            self.limit = len(tempList)*self.limit
->>>>>>> b27a102e
           elif constrType == 'equal':
             self.limit = self.limit*(int(childChild.attrib['steps'])+1)
             if len(childChild.text.split()) != 2: raise IOError(self.printTag+': ' +returnPrintPostTag('ERROR') + '-> body of grid XML node needs to contain 2 values (lower and upper bounds)!')
@@ -894,15 +860,19 @@
               gridInfo[varName] = (childChild.attrib['type'], constrType, {'steps':childChild.attrib['steps'], 'lowerBound': float(childChild.attrib['upperBound'])-int(childChild.attrib['steps'])*float(childChild.text), 'upperBound': childChild.attrib['upperBound']})
               self.gridInfo[varName] = (childChild.attrib['type'], constrType, [float(childChild.attrib['upperBound']) - float(childChild.text)*i for i in range(int(childChild.attrib['steps'])+1)])
               self.gridInfo[varName][2].sort()
-<<<<<<< HEAD
             else: raise IOError(self.printTag+': ' +returnPrintPostTag('ERROR') + '-> no upper or lower bound has been declared for '+str(child.tag)+' in sampler '+str(self.name))
           else: raise IOError(self.printTag+': ' +returnPrintPostTag('ERROR') + '-> not specified the grid construction type')
           if gridInfo[varName][0]!='value' and gridInfo[varName][0]!='CDF': raise IOError (self.printTag+': ' +returnPrintPostTag('ERROR') + '->The type of grid is neither value nor CDF')
-=======
-            else: raisea IOError(self.printTag+': ' +utils.returnPrintPostTag('ERROR') + '-> no upper or lower bound has been declared for '+str(child.tag)+' in sampler '+str(self.name))
-          else: raisea IOError(self.printTag+': ' +utils.returnPrintPostTag('ERROR') + '-> not specified the grid construction type')
-    '''
-
+    
+    
+    
+    
+    
+    
+    
+    
+    
+    
     for child in xmlNode:
       if child.tag == "Distribution":
         #Add <distribution> to name so we know it is not a direct variable
@@ -933,7 +903,6 @@
               else: utils.raiseAnError(IOError,self,'no upper or lower bound has been declared for '+str(child.tag)+' in sampler '+str(self.name))
             else: utils.raiseAnError(IOError,self,'not specified the grid construction type')
 
->>>>>>> b27a102e
     if len(self.toBeSampled.keys()) != len(self.gridInfo.keys()):
       utils.raiseAnError(IOError,self,'inconsistency between number of variables and grid specification')
     self.gridCoordinate = [None]*len(self.axisName)
@@ -1161,18 +1130,9 @@
               elif 'upperBound' in childChild.attrib.keys():
                 self.globalGrid[globalGridName] = ([float(childChild.attrib['upperBound']) - float(childChild.text)*i for i in range(int(childChild.attrib['steps'])+1)])
                 self.globalGrid[globalGridName].sort()
-<<<<<<< HEAD
-              else: raise IOError(self.printTag+': ' +returnPrintPostTag('ERROR') + '-> no upper or lower bound has been declared for '+str(child.tag)+' in sampler '+str(self.name))
+              else: utils.raiseAnError(IOError,self,'no upper or lower bound has been declared for '+str(child.tag)+' in sampler '+str(self.name))
           else:
-            raise IOError (self.printTag+': ' +returnPrintPostTag('ERROR') + '->The Tag ' + str(childChild.tag) + 'is not allowed in global_grid')
-
-
-
-=======
-              else: utils.raiseAnError(IOError,self,'no upper or lower bound has been declared for '+str(child.tag)+' in sampler '+str(self.name))
-           else:
-             utils.raiseAnError(IOError,self,'The Tag ' + str(childChild.tag) + 'is not allowed in global_grid')
->>>>>>> b27a102e
+            utils.raiseAnError(IOError,self,'The Tag ' + str(childChild.tag) + 'is not allowed in global_grid')
 
     for variable in self.gridInfo.keys():
       if self.gridInfo[variable][1] == 'global_grid':
