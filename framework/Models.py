"""
Module where the base class and the specialization of different type of Model are
"""
#for future compatibility with Python 3--------------------------------------------------------------
from __future__ import division, print_function, unicode_literals, absolute_import
import warnings
warnings.simplefilter('default',DeprecationWarning)
#End compatibility block for Python 3----------------------------------------------------------------

#External Modules------------------------------------------------------------------------------------
import os
import copy
import shutil
import numpy as np
import abc
import sys
import importlib
import inspect
import atexit
import time
import threading
from collections import OrderedDict
#External Modules End--------------------------------------------------------------------------------

#Internal Modules------------------------------------------------------------------------------------
from BaseClasses import BaseType
from Assembler import Assembler
import SupervisedLearning
import CustomCommandExecuter
import utils
import mathUtils
import TreeStructure
import Files
import graphStructure
import InputData
import PostProcessors
#Internal Modules End--------------------------------------------------------------------------------


class Model(utils.metaclass_insert(abc.ABCMeta,BaseType),Assembler):
  """
    A model is something that given an input will return an output reproducing some physical model
    it could as complex as a stand alone code, a reduced order model trained somehow or something
    externally build and imported by the user
  """
  @classmethod
  def getInputSpecification(cls):
    """
      Method to get a reference to a class that specifies the input data for
      class cls.
      @ In, cls, the class for which we are retrieving the specification
      @ Out, inputSpecification, InputData.ParameterInput, class to use for
        specifying input of cls.
    """
    inputSpecification = super(Model, cls).getInputSpecification()
    inputSpecification.addParam("subType", InputData.StringType, True)

    ## Begin alias tag
    AliasInput = InputData.parameterInputFactory("alias", contentType=InputData.StringType)
    AliasInput.addParam("variable", InputData.StringType, True)
    AliasTypeInput = InputData.makeEnumType("aliasType","aliasTypeType",["input","output"])
    AliasInput.addParam("type", AliasTypeInput, True)
    inputSpecification.addSub(AliasInput)
    ## End alias tag

    return inputSpecification

  validateDict                  = {}
  validateDict['Input'  ]       = []
  validateDict['Output' ]       = []
  validateDict['Sampler']       = []
  validateDict['Optimizer']     = []
  testDict                      = {}
  testDict                      = {'class':'','type':[''],'multiplicity':0,'required':False}
  #FIXME: a multiplicity value is needed to control role that can have different class
  #the possible inputs
  validateDict['Input'].append(testDict.copy())
  validateDict['Input'  ][0]['class'       ] = 'DataObjects'
  validateDict['Input'  ][0]['type'        ] = ['PointSet','HistorySet']
  validateDict['Input'  ][0]['required'    ] = False
  validateDict['Input'  ][0]['multiplicity'] = 'n'
  validateDict['Input'].append(testDict.copy())
  validateDict['Input'  ][1]['class'       ] = 'Files'
  # FIXME there's lots of types that Files can be, so until XSD replaces this, commenting this out
  #validateDict['Input'  ][1]['type'        ] = ['']
  validateDict['Input'  ][1]['required'    ] = False
  validateDict['Input'  ][1]['multiplicity'] = 'n'
  #the possible outputs
  validateDict['Output'].append(testDict.copy())
  validateDict['Output' ][0]['class'       ] = 'DataObjects'
  validateDict['Output' ][0]['type'        ] = ['PointSet','HistorySet']
  validateDict['Output' ][0]['required'    ] = False
  validateDict['Output' ][0]['multiplicity'] = 'n'
  validateDict['Output'].append(testDict.copy())
  validateDict['Output' ][1]['class'       ] = 'Databases'
  validateDict['Output' ][1]['type'        ] = ['HDF5']
  validateDict['Output' ][1]['required'    ] = False
  validateDict['Output' ][1]['multiplicity'] = 'n'
  validateDict['Output'].append(testDict.copy())
  validateDict['Output' ][2]['class'       ] = 'OutStreams'
  validateDict['Output' ][2]['type'        ] = ['Plot','Print']
  validateDict['Output' ][2]['required'    ] = False
  validateDict['Output' ][2]['multiplicity'] = 'n'
  #the possible samplers
  validateDict['Sampler'].append(testDict.copy())
  validateDict['Sampler'][0]['class'       ] ='Samplers'
  validateDict['Sampler'][0]['required'    ] = False
  validateDict['Sampler'][0]['multiplicity'] = 1
  validateDict['Sampler'][0]['type']         = ['MonteCarlo',
                                                'DynamicEventTree',
                                                'Stratified',
                                                'Grid',
                                                'LimitSurfaceSearch',
                                                'AdaptiveDynamicEventTree',
                                                'FactorialDesign',
                                                'ResponseSurfaceDesign',
                                                'SparseGridCollocation',
                                                'AdaptiveSparseGrid',
                                                'Sobol',
                                                'AdaptiveSobol',
                                                'EnsembleForward',
                                                'CustomSampler']
  validateDict['Optimizer'].append(testDict.copy())
  validateDict['Optimizer'][0]['class'       ] ='Optimizers'
  validateDict['Optimizer'][0]['required'    ] = False
  validateDict['Optimizer'][0]['multiplicity'] = 1
  validateDict['Optimizer'][0]['type']         = ['SPSA']

  @classmethod
  def generateValidateDict(cls):
    """
      This method generate a independent copy of validateDict for the calling class
      @ In, None
      @ Out, None
    """
    cls.validateDict = copy.deepcopy(Model.validateDict)

  @classmethod
  def specializeValidateDict(cls):
    """
      This method should be overridden to describe the types of input accepted with a certain role by the model class specialization
      @ In, None
      @ Out, None
    """
    raise NotImplementedError('The class '+str(cls.__name__)+' has not implemented the method specializeValidateDict')

  @classmethod
  def localValidateMethod(cls,who,what):
    """
      This class method is called to test the compatibility of the class with its possible usage
      @ In, who, string, a string identifying the what is the role of what we are going to test (i.e. input, output etc)
      @ In, what, string, a list (or a general iterable) that will be playing the 'who' role
      @ Out, None
    """
    #counting successful matches
    if who not in cls.validateDict.keys(): raise IOError('The role '+str(who)+' does not exist in the class '+str(cls))
    for myItemDict in cls.validateDict[who]: myItemDict['tempCounter'] = 0
    for anItem in what:
      anItem['found'] = False
      for tester in cls.validateDict[who]:
        if anItem['class'] == tester['class']:
          if anItem['class']=='Files': #FIXME Files can accept any type, including None.
            tester['tempCounter']+=1
            anItem['found']=True
            break
          else:
            if anItem['type'] in tester['type']:
              tester['tempCounter'] +=1
              anItem['found']        = True
              break
    #testing if the multiplicity of the argument is correct
    for tester in cls.validateDict[who]:
      if tester['required']==True:
        if tester['multiplicity']=='n' and tester['tempCounter']<1:
          raise IOError('The number of times class = '+str(tester['class'])+' type= ' +str(tester['type'])+' is used as '+str(who)+' is improper. At least one object must be present!')
      if tester['multiplicity']!='n' and tester['tempCounter']!=tester['multiplicity']:
        raise IOError('The number of times class = '+str(tester['class'])+' type= ' +str(tester['type'])+' is used as '+str(who)+' is improper. Number of allowable times is '+str(tester['multiplicity'])+'.Got '+str(tester['tempCounter']))
    #testing if all argument to be tested have been found
    for anItem in what:
      if anItem['found']==False:
        raise IOError('It is not possible to use '+anItem['class']+' type= ' +anItem['type']+' as '+who)
    return True

  def __init__(self,runInfoDict):
    """
      Constructor
      @ In, runInfoDict, dict, the dictionary containing the runInfo (read in the XML input file)
      @ Out, None
    """
    BaseType.__init__(self)
    Assembler.__init__(self)
    #if alias are defined in the input it defines a mapping between the variable names in the framework and the one for the generation of the input
    #self.alias[framework variable name] = [input code name]. For Example, for a MooseBasedApp, the alias would be self.alias['internal_variable_name'] = 'Material|Fuel|thermal_conductivity'
    self.alias    = {'input':{},'output':{}}
    self.subType  = ''
    self.runQueue = []
    self.printTag = 'MODEL'

  def _readMoreXML(self,xmlNode):
    """
      Function to read the portion of the xml input that belongs to this specialized class
      and initialize some stuff based on the inputs got
      @ In, xmlNode, xml.etree.ElementTree.Element, Xml element node
      @ Out, None
    """
    Assembler._readMoreXML(self,xmlNode)
    try: self.subType = xmlNode.attrib['subType']
    except KeyError:
      self.raiseADebug(" Failed in Node: "+str(xmlNode),verbostiy='silent')
      self.raiseAnError(IOError,'missed subType for the model '+self.name)
    for child in xmlNode:
      if child.tag =='alias':
        # the input would be <alias variable='internal_variable_name'>Material|Fuel|thermal_conductivity</alias>
        if 'variable' in child.attrib.keys():
          if 'type' in child.attrib.keys():
            if child.attrib['type'].lower() not in ['input','output']: self.raiseAnError(IOError,'the type of alias can be either "input" or "output". Got '+child.attrib['type'].lower())
            aliasType           = child.attrib['type'].lower().strip()
            complementAliasType = 'output' if aliasType == 'input' else 'input'
          else: self.raiseAnError(IOError,'not found the attribute "type" in the definition of one of the alias for model '+str(self.name) +' of type '+self.type)
          varFramework, varModel = child.attrib['variable'], child.text.strip()
          if varFramework in self.alias[aliasType].keys(): self.raiseAnError(IOError,' The alias for variable ' +varFramework+' has been already inputted in model '+str(self.name) +' of type '+self.type)
          if varModel in self.alias[aliasType].values()  : self.raiseAnError(IOError,' The alias ' +varModel+' has been already used for another variable in model '+str(self.name) +' of type '+self.type)
          if varFramework in self.alias[complementAliasType].keys(): self.raiseAnError(IOError,' The alias for variable ' +varFramework+' has been already inputted ('+complementAliasType+') in model '+str(self.name) +' of type '+self.type)
          if varModel in self.alias[complementAliasType].values()  : self.raiseAnError(IOError,' The alias ' +varModel+' has been already used ('+complementAliasType+') for another variable in model '+str(self.name) +' of type '+self.type)
          self.alias[aliasType][varFramework] = child.text.strip()
        else: self.raiseAnError(IOError,'not found the attribute "variable" in the definition of one of the alias for model '+str(self.name) +' of type '+self.type)
    # read local information
    self.localInputAndChecks(xmlNode)

  def _replaceVariablesNamesWithAliasSystem(self, sampledVars, aliasType='input', fromModelToFramework=False):
    """
      Method to convert kwargs Sampled vars with the alias system
      @ In , sampledVars, dict, dictionary that are going to be modified
      @ In, aliasType, str, optional, type of alias to be replaced
      @ In, fromModelToFramework, bool, optional, True if we need to replace the variable name from the model to the framework, False if opposite
      @ Out, originalVariables, dict, dictionary of the original sampled variables
    """
    if aliasType =='inout': listAliasType = ['input','output']
    else                  : listAliasType = [aliasType]
    originalVariables = copy.deepcopy(sampledVars)
    for aliasTyp in listAliasType:
      if len(self.alias[aliasTyp].keys()) != 0:
        for varFramework,varModel in self.alias[aliasTyp].items():
          whichVar =  varModel if fromModelToFramework else varFramework
          found = sampledVars.pop(whichVar,[sys.maxint])
          if not np.array_equal(np.asarray(found), [sys.maxint]):
            if fromModelToFramework: sampledVars[varFramework] = originalVariables[varModel]
            else                   : sampledVars[varModel]     = originalVariables[varFramework]
    return originalVariables

  def _handleInput(self, paramInput):
    """
      Function to handle the common parts of the model parameter input.
      @ In, paramInput, ParameterInput, the already parsed input.
      @ Out, None
    """
    if "subType" in paramInput.parameterValues:
      self.subType = paraminput.parameterValues["subType"]
    else:
      self.raiseADebug(" Failed in Node: "+str(xmlNode),verbostiy='silent')
      self.raiseAnError(IOError,'missed subType for the model '+self.name)

  def localInputAndChecks(self,xmlNode):
    """
      Function to read the portion of the xml input that belongs to this specialized class
      and initialize some stuff based on the inputs got
      @ In, xmlNode, xml.etree.ElementTree.Element, Xml element node
      @ Out, None
    """
    pass

  def getInitParams(self):
    """
      This function is called from the base class to print some of the information inside the class.
      Whatever is permanent in the class and not inherited from the parent class should be mentioned here
      The information is passed back in the dictionary. No information about values that change during the simulation are allowed
      @ In, None
      @ Out, paramDict, dict, dictionary containing the parameter names as keys
        and each parameter's initial value as the dictionary values
    """
    paramDict = {}
    paramDict['subType'] = self.subType
    for key, value in self.alias['input'].items():
      paramDict['The model input variable '+str(value)+' is filled using the framework variable '] = key
    for key, value in self.alias['output'].items():
      paramDict['The model output variable '+str(value)+' is filled using the framework variable '] = key
    return paramDict

  def finalizeModelOutput(self,finishedJob):
    """
      Method that is aimed to finalize (preprocess) the output of a model before the results get collected
      @ In, finishedJob, InternalRunner object, instance of the run just finished
      @ Out, None
    """
    pass

  def localGetInitParams(self):
    """
      Method used to export to the printer in the base class the additional PERMANENT your local class have
      @ In, None
      @ Out, paramDict, dict, dictionary containing the parameter names as keys
        and each parameter's initial value as the dictionary values
    """
    paramDict = {}
    return paramDict

  def initialize(self,runInfo,inputs,initDict=None):
    """
      this needs to be over written if a re initialization of the model is need it gets called at every beginning of a step
      after this call the next one will be run
      @ In, runInfo, dict, it is the run info from the jobHandler
      @ In, inputs, list, it is a list containing whatever is passed with an input role in the step
      @ In, initDict, dict, optional, dictionary of all objects available in the step is using this model
    """
    pass

  def updateInputFromOutside(self, Input, externalDict):
    """
      Method to update an input from outside
      @ In, Input, list, list of inputs that needs to be updated
      @ In, externalDict, dict, dictionary of new values that need to be added or updated
      @ Out, inputOut, list, updated list of inputs
    """
    pass

  @abc.abstractmethod
  def createNewInput(self,myInput,samplerType,**Kwargs):
    """
      this function have to return a new input that will be submitted to the model, it is called by the sampler
      @ In, myInput, list, the inputs (list) to start from to generate the new one
      @ In, samplerType, string, is the type of sampler that is calling to generate a new input
      @ In, **Kwargs, dict,  is a dictionary that contains the information coming from the sampler,
           a mandatory key is the sampledVars'that contains a dictionary {'name variable':value}
      @ Out, [(Kwargs)], list, return the new input in a list form
    """
    return [(copy.copy(Kwargs))]

  @abc.abstractmethod
  def run(self,Input,jobHandler):
    """
      Method that performs the actual run of the Code model
      @ In,  Input, object, object contained the data to process. (inputToInternal output)
      @ In,  jobHandler, JobHandler instance, the global job handler instance
      @ Out, None
    """
    pass

  def collectOutput(self,collectFrom,storeTo,options=None):
    """
      Method that collects the outputs from the previous run
      @ In, collectFrom, InternalRunner object, instance of the run just finished
      @ In, storeTo, "DataObjects" object, output where the results of the calculation needs to be stored
      @ In, options, dict, optional, dictionary of options that can be passed in when the collect of the output is performed by another model (e.g. EnsembleModel)
      @ Out, None
    """
    #if a addOutput is present in nameSpace of storeTo it is used
    if 'addOutput' in dir(storeTo):
      storeTo.addOutput(collectFrom)
    else:
      self.raiseAnError(IOError,'The place where we want to store the output has no addOutput method!')

  def getAdditionalInputEdits(self,inputInfo):
    """
      Collects additional edits for the sampler to use when creating a new input.  By default does nothing.
      @ In, inputInfo, dict, dictionary in which to add edits
      @ Out, None.
    """
    pass

class Dummy(Model):
  """
    This is a dummy model that just return the effect of the sampler. The values reported as input in the output
    are the output of the sampler and the output is the counter of the performed sampling
  """
  def __init__(self,runInfoDict):
    """
      Constructor
      @ In, runInfoDict, dict, the dictionary containing the runInfo (read in the XML input file)
      @ Out, None
    """
    Model.__init__(self,runInfoDict)
    self.admittedData = self.__class__.validateDict['Input' ][0]['type'] #the list of admitted data is saved also here for run time checks
    #the following variable are reset at each call of the initialize method
    self.printTag = 'DUMMY MODEL'

  @classmethod
  def specializeValidateDict(cls):
    """
      This method describes the types of input accepted with a certain role by the model class specialization
      @ In, None
      @ Out, None
    """
    cls.validateDict['Input' ]                    = [cls.validateDict['Input' ][0]]
    cls.validateDict['Input' ][0]['type'        ] = ['PointSet']
    cls.validateDict['Input' ][0]['required'    ] = True
    cls.validateDict['Input' ][0]['multiplicity'] = 1
    cls.validateDict['Output'][0]['type'        ] = ['PointSet']

  def _manipulateInput(self,dataIn):
    """
      Method that is aimed to manipulate the input in order to return a common input understandable by this class
      @ In, dataIn, object, the object that needs to be manipulated
      @ Out, inRun, dict, the manipulated input
    """
    if len(dataIn)>1: self.raiseAnError(IOError,'Only one input is accepted by the model type '+self.type+' with name '+self.name)
    if type(dataIn[0])!=tuple: inRun = self._inputToInternal(dataIn[0]) #this might happen when a single run is used and the input it does not come from self.createNewInput
    else:                      inRun = dataIn[0][0]
    return inRun

  def _inputToInternal(self,dataIN,full=False):
    """
      Transform it in the internal format the provided input. dataIN could be either a dictionary (then nothing to do) or one of the admitted data
      @ In, dataIn, object, the object that needs to be manipulated
      @ In, full, bool, optional, does the full input needs to be retrieved or just the last element?
      @ Out, localInput, dict, the manipulated input
    """
    #self.raiseADebug('wondering if a dictionary compatibility should be kept','FIXME')
    if  type(dataIN).__name__ !='dict':
      if dataIN.type not in self.admittedData: self.raiseAnError(IOError,self,'type "'+dataIN.type+'" is not compatible with the model "' + self.type + '" named "' + self.name+'"!')
    if full==True:  length = 0
    if full==False: length = -1
    localInput = {}
    if type(dataIN)!=dict:
      for entries in dataIN.getParaKeys('inputs' ):
        if not dataIN.isItEmpty(): localInput[entries] = copy.copy(np.array(dataIN.getParam('input' ,entries))[length:])
        else:                      localInput[entries] = None
      for entries in dataIN.getParaKeys('outputs'):
        if not dataIN.isItEmpty(): localInput[entries] = copy.copy(np.array(dataIN.getParam('output',entries))[length:])
        else:                      localInput[entries] = None
      #Now if an OutputPlaceHolder is used it is removed, this happens when the input data is not representing is internally manufactured
      if 'OutputPlaceHolder' in dataIN.getParaKeys('outputs'): localInput.pop('OutputPlaceHolder') # this remove the counter from the inputs to be placed among the outputs
    else: localInput = dataIN #here we do not make a copy since we assume that the dictionary is for just for the model usage and any changes are not impacting outside
    return localInput

  def createNewInput(self,myInput,samplerType,**Kwargs):
    """
      this function have to return a new input that will be submitted to the model, it is called by the sampler
      here only a PointSet is accepted a local copy of the values is performed.
      For a PointSet, only the last set of entries are copied
      The copied values are returned as a dictionary back
      @ In, myInput, list, the inputs (list) to start from to generate the new one
      @ In, samplerType, string, is the type of sampler that is calling to generate a new input
      @ In, **Kwargs, dict,  is a dictionary that contains the information coming from the sampler,
           a mandatory key is the sampledVars'that contains a dictionary {'name variable':value}
      @ Out, ([(inputDict)],copy.deepcopy(Kwargs)), tuple, return the new input in a tuple form
    """
    if len(myInput)>1:
      self.raiseAnError(IOError,'Only one input is accepted by the model type '+self.type+' with name'+self.name)

    inputDict   = self._inputToInternal(myInput[0])
    self._replaceVariablesNamesWithAliasSystem(inputDict,'input',False)

    if 'SampledVars' in Kwargs.keys():
      sampledVars = self._replaceVariablesNamesWithAliasSystem(Kwargs['SampledVars'],'input',False)

    for key in Kwargs['SampledVars'].keys():
      inputDict[key] = np.atleast_1d(Kwargs['SampledVars'][key])
    for val in inputDict.values():
      if val is None: self.raiseAnError(IOError,'While preparing the input for the model '+self.type+' with name '+self.name+' found a None input variable '+ str(inputDict.items()))
    #the inputs/outputs should not be store locally since they might be used as a part of a list of input for the parallel runs
    #same reason why it should not be used the value of the counter inside the class but the one returned from outside as a part of the input
    if 'SampledVars' in Kwargs.keys() and len(self.alias['input'].keys()) != 0: Kwargs['SampledVars'] = sampledVars
    return [(inputDict)],copy.deepcopy(Kwargs)

  def updateInputFromOutside(self, Input, externalDict):
    """
      Method to update an input from outside
      @ In, Input, list, list of inputs that needs to be updated
      @ In, externalDict, dict, dictionary of new values that need to be added or updated
      @ Out, inputOut, list, updated list of inputs
    """
    inputOut = Input
    for key, value in externalDict.items():
      inputOut[0][0][key] =  externalDict[key]
      inputOut[1]["SampledVars"  ][key] =  externalDict[key]
      inputOut[1]["SampledVarsPb"][key] =  1.0    #FIXME it is a mistake (Andrea). The SampledVarsPb for this variable should be transfred from outside
      self._replaceVariablesNamesWithAliasSystem(inputOut[1]["SampledVars"  ],'input',False)
      self._replaceVariablesNamesWithAliasSystem(inputOut[1]["SampledVarsPb"],'input',False)
    return inputOut

  def run(self,Input,jobHandler):
    """
      This method executes the model .
      @ In,  Input, object, object contained the data to process. (inputToInternal output)
      @ In,  jobHandler, JobHandler instance, the global job handler instance
      @ Out, None
    """
    #this set of test is performed to avoid that if used in a single run we come in with the wrong input structure since the self.createNewInput is not called
    inRun = self._manipulateInput(Input[0])

    def lambdaReturnOut(inRun,prefix):
      """
        This method is the one is going to be submitted through the jobHandler
        @ In, inRun, dict, the input
        @ In, prefix, string, the string identifying this job
        @ Out, lambdaReturnOut, dict, the return dictionary
      """
      return {'OutputPlaceHolder':np.atleast_1d(np.float(prefix))}

    uniqueHandler = Input[1]['uniqueHandler'] if 'uniqueHandler' in Input[1].keys() else 'any'
    jobHandler.addInternal((inRun,Input[1]['prefix']),lambdaReturnOut,str(Input[1]['prefix']),metadata=Input[1], modulesToImport = self.mods, uniqueHandler=uniqueHandler)

  def collectOutput(self,finishedJob,output,options=None):
    """
      Method that collects the outputs from the previous run
      @ In, finishedJob, InternalRunner object, instance of the run just finished
      @ In, output, "DataObjects" object, output where the results of the calculation needs to be stored
      @ In, options, dict, optional, dictionary of options that can be passed in when the collect of the output is performed by another model (e.g. EnsembleModel)
      @ Out, None
    """
    if finishedJob.getEvaluation() == -1:
      self.raiseAnError(AttributeError,"No available Output to collect")
    evaluation = finishedJob.getEvaluation()
    if type(evaluation[1]).__name__ == "tuple":
      outputeval = evaluation[1][0]
    else:
      outputeval = evaluation[1]
    exportDict = copy.deepcopy({'inputSpaceParams':evaluation[0],'outputSpaceParams':outputeval,'metadata':finishedJob.getMetadata()})
    self._replaceVariablesNamesWithAliasSystem(exportDict['inputSpaceParams'], 'input',True)

    if output.type == 'HDF5':
      optionsIn = {'group':self.name+str(finishedJob.identifier)}
      if options is not None: optionsIn.update(options)
      output.addGroupDataObjects(optionsIn,exportDict,False)
    else:
      self.collectOutputFromDict(exportDict,output,options)

  def collectOutputFromDict(self,exportDict,output,options=None):
    """
      Collect results from a dictionary
      @ In, exportDict, dict, contains 'inputSpaceParams','outputSpaceParams','metadata'
      @ In, output, DataObject, to whom we write the data
      @ In, options, dict, optional, dictionary of options that can be passed in when the collect of the output is performed by another model (e.g. EnsembleModel)
      @ Out, None
    """
    #prefix is not generally useful for dummy-related models, so we remove it but store it
    if 'prefix' in exportDict.keys():
      prefix = exportDict.pop('prefix')
    #check for name usage, depends on where it comes from
    if 'inputSpaceParams' in exportDict.keys():
      inKey = 'inputSpaceParams'
      outKey = 'outputSpaceParams'
    else:
      inKey = 'inputs'
      outKey = 'outputs'
    if not set(output.getParaKeys('inputs') + output.getParaKeys('outputs')).issubset(set(list(exportDict[inKey].keys()) + list(exportDict[outKey].keys()))):
      missingParameters = set(output.getParaKeys('inputs') + output.getParaKeys('outputs')) - set(list(exportDict[inKey].keys()) + list(exportDict[outKey].keys()))
      self.raiseAnError(RuntimeError,"the model "+ self.name+" does not generate all the outputs requested in output object "+ output.name +". Missing parameters are: " + ','.join(list(missingParameters)) +".")
    for key in exportDict[inKey ]:
      if key in output.getParaKeys('inputs'):
        output.updateInputValue (key,exportDict[inKey][key],options)
    for key in exportDict[outKey]:
      if key in output.getParaKeys('outputs'):
        output.updateOutputValue(key,exportDict[outKey][key])
    for key in exportDict['metadata']:
      output.updateMetadata(key,exportDict['metadata'][key])

class ROM(Dummy):
  """
    ROM stands for Reduced Order Model. All the models here, first learn than predict the outcome
  """

  @classmethod
  def getInputSpecification(cls):
    """
      Method to get a reference to a class that specifies the input data for
      class cls. This one seems a bit excessive, are all of these for this class?
      @ In, cls, the class for which we are retrieving the specification
      @ Out, inputSpecification, InputData.ParameterInput, class to use for
        specifying input of cls.
    """
    inputSpecification = super(ROM, cls).getInputSpecification()

    IndexSetInputType = InputData.makeEnumType("indexSet","indexSetType",["TensorProduct","TotalDegree","HyperbolicCross","Custom"])
    CriterionInputType = InputData.makeEnumType("criterion", "criterionType", ["bic","aic","gini","entropy","mse"])

    InterpolationInput = InputData.parameterInputFactory('Interpolation', contentType=InputData.StringType)
    InterpolationInput.addParam("quad", InputData.StringType, False)
    InterpolationInput.addParam("poly", InputData.StringType, False)
    InterpolationInput.addParam("weight", InputData.FloatType, False)

    inputSpecification.addSub(InputData.parameterInputFactory('Features',contentType=InputData.StringType))
    inputSpecification.addSub(InputData.parameterInputFactory('Target',contentType=InputData.StringType))
    inputSpecification.addSub(InputData.parameterInputFactory("IndexPoints", InputData.StringType))
    inputSpecification.addSub(InputData.parameterInputFactory("IndexSet",IndexSetInputType))
    inputSpecification.addSub(InterpolationInput)
    inputSpecification.addSub(InputData.parameterInputFactory("PolynomialOrder", InputData.IntegerType))
    inputSpecification.addSub(InputData.parameterInputFactory("SobolOrder", InputData.IntegerType))
    inputSpecification.addSub(InputData.parameterInputFactory("SparseGrid", InputData.StringType))
    inputSpecification.addSub(InputData.parameterInputFactory("persistence", InputData.StringType))
    inputSpecification.addSub(InputData.parameterInputFactory("gradient", InputData.StringType))
    inputSpecification.addSub(InputData.parameterInputFactory("simplification", InputData.FloatType))
    inputSpecification.addSub(InputData.parameterInputFactory("graph", InputData.StringType))
    inputSpecification.addSub(InputData.parameterInputFactory("beta", InputData.FloatType))
    inputSpecification.addSub(InputData.parameterInputFactory("knn", InputData.IntegerType))
    inputSpecification.addSub(InputData.parameterInputFactory("partitionPredictor", InputData.StringType))
    inputSpecification.addSub(InputData.parameterInputFactory("smooth", InputData.StringType))
    inputSpecification.addSub(InputData.parameterInputFactory("kernel", InputData.StringType))
    inputSpecification.addSub(InputData.parameterInputFactory("bandwidth", InputData.FloatType))
    inputSpecification.addSub(InputData.parameterInputFactory("p", InputData.IntegerType))
    inputSpecification.addSub(InputData.parameterInputFactory("SKLtype", InputData.StringType))
    inputSpecification.addSub(InputData.parameterInputFactory("n_iter", InputData.IntegerType))
    inputSpecification.addSub(InputData.parameterInputFactory("tol", InputData.StringType))
    inputSpecification.addSub(InputData.parameterInputFactory("alpha_1", InputData.FloatType))
    inputSpecification.addSub(InputData.parameterInputFactory("alpha_2", InputData.FloatType))
    inputSpecification.addSub(InputData.parameterInputFactory("lambda_1", InputData.FloatType))
    inputSpecification.addSub(InputData.parameterInputFactory("lambda_2", InputData.FloatType))
    inputSpecification.addSub(InputData.parameterInputFactory("compute_score", InputData.StringType)) #bool
    inputSpecification.addSub(InputData.parameterInputFactory("threshold_lambda", InputData.FloatType))
    inputSpecification.addSub(InputData.parameterInputFactory("fit_intercept", InputData.StringType))  #bool
    inputSpecification.addSub(InputData.parameterInputFactory("normalize", InputData.StringType))  #bool
    inputSpecification.addSub(InputData.parameterInputFactory("verbose", InputData.StringType)) #bool
    inputSpecification.addSub(InputData.parameterInputFactory("alpha", InputData.FloatType))
    inputSpecification.addSub(InputData.parameterInputFactory("l1_ratio", InputData.FloatType))
    inputSpecification.addSub(InputData.parameterInputFactory("max_iter", InputData.StringType))
    inputSpecification.addSub(InputData.parameterInputFactory("warm_start", InputData.StringType)) #bool
    inputSpecification.addSub(InputData.parameterInputFactory("positive", InputData.StringType)) #bool?
    inputSpecification.addSub(InputData.parameterInputFactory("eps", InputData.FloatType))
    inputSpecification.addSub(InputData.parameterInputFactory("n_alphas", InputData.IntegerType))
    inputSpecification.addSub(InputData.parameterInputFactory("precompute", InputData.StringType))
    inputSpecification.addSub(InputData.parameterInputFactory("n_nonzero_coefs", InputData.StringType))
    inputSpecification.addSub(InputData.parameterInputFactory("fit_path", InputData.StringType)) #bool
    inputSpecification.addSub(InputData.parameterInputFactory("max_n_alphas", InputData.IntegerType))
    inputSpecification.addSub(InputData.parameterInputFactory("criterion", CriterionInputType))
    inputSpecification.addSub(InputData.parameterInputFactory("penalty", InputData.StringType)) #enum
    inputSpecification.addSub(InputData.parameterInputFactory("dual", InputData.StringType)) #bool
    inputSpecification.addSub(InputData.parameterInputFactory("C", InputData.FloatType))
    inputSpecification.addSub(InputData.parameterInputFactory("intercept_scaling", InputData.FloatType))
    inputSpecification.addSub(InputData.parameterInputFactory("class_weight", InputData.StringType))
    inputSpecification.addSub(InputData.parameterInputFactory("random_state", InputData.StringType))
    inputSpecification.addSub(InputData.parameterInputFactory("cv", InputData.StringType))
    inputSpecification.addSub(InputData.parameterInputFactory("shuffle", InputData.StringType)) #bool
    inputSpecification.addSub(InputData.parameterInputFactory("loss", InputData.StringType)) #enum
    inputSpecification.addSub(InputData.parameterInputFactory("epsilon", InputData.FloatType))
    inputSpecification.addSub(InputData.parameterInputFactory("eta0", InputData.FloatType))
    inputSpecification.addSub(InputData.parameterInputFactory("solver", InputData.StringType)) #enum
    inputSpecification.addSub(InputData.parameterInputFactory("alphas", InputData.StringType))
    inputSpecification.addSub(InputData.parameterInputFactory("scoring", InputData.StringType))
    inputSpecification.addSub(InputData.parameterInputFactory("gcv_mode", InputData.StringType)) #enum
    inputSpecification.addSub(InputData.parameterInputFactory("store_cv_values", InputData.StringType)) #bool
    inputSpecification.addSub(InputData.parameterInputFactory("learning_rate", InputData.StringType)) #enum
    inputSpecification.addSub(InputData.parameterInputFactory("power_t", InputData.FloatType))
    inputSpecification.addSub(InputData.parameterInputFactory("multi_class", InputData.StringType))
    inputSpecification.addSub(InputData.parameterInputFactory("kernel", InputData.StringType)) #enum
    inputSpecification.addSub(InputData.parameterInputFactory("degree", InputData.IntegerType))
    inputSpecification.addSub(InputData.parameterInputFactory("gamma", InputData.FloatType))
    inputSpecification.addSub(InputData.parameterInputFactory("coef0", InputData.FloatType))
    inputSpecification.addSub(InputData.parameterInputFactory("probability", InputData.StringType)) #bool
    inputSpecification.addSub(InputData.parameterInputFactory("shrinking", InputData.StringType)) #bool
    inputSpecification.addSub(InputData.parameterInputFactory("cache_size", InputData.FloatType))
    inputSpecification.addSub(InputData.parameterInputFactory("nu", InputData.FloatType))
    inputSpecification.addSub(InputData.parameterInputFactory("code_size", InputData.FloatType))
    inputSpecification.addSub(InputData.parameterInputFactory("fit_prior", InputData.StringType)) #bool
    inputSpecification.addSub(InputData.parameterInputFactory("class_prior", InputData.StringType))
    inputSpecification.addSub(InputData.parameterInputFactory("binarize", InputData.FloatType))
    inputSpecification.addSub(InputData.parameterInputFactory("n_neighbors", InputData.IntegerType))
    inputSpecification.addSub(InputData.parameterInputFactory("weights", InputData.StringType)) #enum
    inputSpecification.addSub(InputData.parameterInputFactory("algorithm", InputData.StringType)) #enum
    inputSpecification.addSub(InputData.parameterInputFactory("leaf_size", InputData.IntegerType))
    inputSpecification.addSub(InputData.parameterInputFactory("metric", InputData.StringType)) #enum?
    inputSpecification.addSub(InputData.parameterInputFactory("radius", InputData.FloatType))
    inputSpecification.addSub(InputData.parameterInputFactory("outlier_label", InputData.StringType))
    inputSpecification.addSub(InputData.parameterInputFactory("shrink_threshold", InputData.StringType))
    inputSpecification.addSub(InputData.parameterInputFactory("priors", InputData.StringType))
    inputSpecification.addSub(InputData.parameterInputFactory("reg_param", InputData.FloatType))
    inputSpecification.addSub(InputData.parameterInputFactory("splitter", InputData.StringType)) #enum
    inputSpecification.addSub(InputData.parameterInputFactory("max_features", InputData.StringType))
    inputSpecification.addSub(InputData.parameterInputFactory("max_depth", InputData.StringType))
    inputSpecification.addSub(InputData.parameterInputFactory("min_samples_split", InputData.IntegerType))
    inputSpecification.addSub(InputData.parameterInputFactory("min_samples_leaf", InputData.IntegerType))
    inputSpecification.addSub(InputData.parameterInputFactory("max_leaf_nodes", InputData.StringType))
    inputSpecification.addSub(InputData.parameterInputFactory("regr", InputData.StringType)) #enum
    inputSpecification.addSub(InputData.parameterInputFactory("corr", InputData.StringType)) #enum?
    inputSpecification.addSub(InputData.parameterInputFactory("beta0", InputData.StringType))
    inputSpecification.addSub(InputData.parameterInputFactory("storage_mode", InputData.StringType)) #enum
    inputSpecification.addSub(InputData.parameterInputFactory("theta0", InputData.StringType))
    inputSpecification.addSub(InputData.parameterInputFactory("thetaL", InputData.StringType))
    inputSpecification.addSub(InputData.parameterInputFactory("thetaU", InputData.StringType))
    inputSpecification.addSub(InputData.parameterInputFactory("nugget", InputData.FloatType))
    inputSpecification.addSub(InputData.parameterInputFactory("optimizer", InputData.StringType)) #enum
    inputSpecification.addSub(InputData.parameterInputFactory("random_start", InputData.IntegerType))

    #Estimators can include ROMs, and so because baseNode does a copy, this
    #needs to be after the rest of ROMInput is defined.
    EstimatorInput = InputData.parameterInputFactory('estimator', contentType=InputData.StringType, baseNode=inputSpecification)
    EstimatorInput.addParam("estimatorType", InputData.StringType, True)
    inputSpecification.addSub(EstimatorInput)

    return inputSpecification

  @classmethod
  def specializeValidateDict(cls):
    """
      This method describes the types of input accepted with a certain role by the model class specialization
      @ In, None
      @ Out, None
    """
    cls.validateDict['Input' ]                    = [cls.validateDict['Input' ][0]]
    cls.validateDict['Input' ][0]['required'    ] = True
    cls.validateDict['Input' ][0]['multiplicity'] = 1
    cls.validateDict['Output'][0]['type'        ] = ['PointSet','HistorySet']

  def __init__(self,runInfoDict):
    """
      Constructor
      @ In, runInfoDict, dict, the dictionary containing the runInfo (read in the XML input file)
      @ Out, None
    """
    Dummy.__init__(self,runInfoDict)
    self.initializationOptionDict = {}          # ROM initialization options
    self.amITrained                = False      # boolean flag, is the ROM trained?
    self.howManyTargets            = 0          # how many targets?
    self.SupervisedEngine          = {}         # dict of ROM instances (== number of targets => keys are the targets)
    self.printTag = 'ROM MODEL'
    self.numberOfTimeStep          = 1
    self.historyPivotParameter     = 'none'     #time-like pivot parameter for data object on which ROM was trained
    self.historySteps              = []

  def updateInputFromOutside(self, Input, externalDict):
    """
      Method to update an input from outside
      @ In, Input, list, list of inputs that needs to be updated
      @ In, externalDict, dict, dictionary of new values that need to be added or updated
      @ Out, inputOut, list, updated list of inputs
    """
    return Dummy.updateInputFromOutside(self, Input, externalDict)

  def __getstate__(self):
    """
      This function return the state of the ROM
      @ In, None
      @ Out, state, dict, it contains all the information needed by the ROM to be initialized
    """
    # capture what is normally pickled
    state = self.__dict__.copy()
    if not self.amITrained:
      a = state.pop("SupervisedEngine")
      del a
    return state

  def __setstate__(self, newstate):
    """
      Initialize the ROM with the data contained in newstate
      @ In, newstate, dict, it contains all the information needed by the ROM to be initialized
      @ Out, None
    """
    self.__dict__.update(newstate)
    if not self.amITrained:
      if self.numberOfTimeStep > 1:
        targets = self.initializationOptionDict['Target'].split(',')
        self.howManyTargets = len(targets)
        self.SupervisedEngine = []
        for t in range(self.numberOfTimeStep):
          tempSupervisedEngine = {}
          for target in targets:
            self.initializationOptionDict['Target'] = target
            tempSupervisedEngine[target] =  SupervisedLearning.returnInstance(self.subType,self,**self.initializationOptionDict)
            self.initializationOptionDict['Target'] = ','.join(targets)
          self.SupervisedEngine.append(tempSupervisedEngine)
      else:
        #this can't be accurate, since in readXML the 'Target' keyword is set to a single target
        targets = self.initializationOptionDict['Target'].split(',')
        self.howManyTargets = len(targets)
        self.SupervisedEngine = {}

        for target in targets:
          self.initializationOptionDict['Target'] = target
          self.SupervisedEngine[target] =  SupervisedLearning.returnInstance(self.subType,self,**self.initializationOptionDict)
          #restore targets to initialization option dict
          self.initializationOptionDict['Target'] = ','.join(targets)

  def _readMoreXML(self,xmlNode):
    """
      Function to read the portion of the xml input that belongs to this specialized class
      and initialize some stuff based on the inputs got
      @ In, xmlNode, xml.etree.ElementTree.Element, Xml element node
      @ Out, None
    """
    Dummy._readMoreXML(self, xmlNode)
    self.initializationOptionDict['name'] = self.name
    paramInput = ROM.getInputSpecification()()
    paramInput.parseNode(xmlNode)
    def tryStrParse(s):
      """
        Trys to parse if it is stringish
        @ In, s, string, possible string
        @ Out, s, string, original type, or possibly parsed string
      """
      if type(s).__name__ in ['str','unicode']:
        return utils.tryParse(s)
      return s

    for child in paramInput.subparts:
      if len(child.parameterValues) > 0:
        if child.getName() == 'alias': continue
        if child.getName() not in self.initializationOptionDict.keys():
          self.initializationOptionDict[child.getName()]={}
        self.initializationOptionDict[child.getName()][child.value]=child.parameterValues
      else:
        if child.getName() == 'estimator':
          self.initializationOptionDict[child.getName()] = {}
          for node in child.subparts:
            self.initializationOptionDict[child.getName()][node.getName()] = tryStrParse(node.value)
        else:
          self.initializationOptionDict[child.getName()] = tryStrParse(child.value)

    #the ROM is instanced and initialized
    # check how many targets
    if not 'Target' in self.initializationOptionDict.keys(): self.raiseAnError(IOError,'No Targets specified!!!')
    targets = self.initializationOptionDict['Target'].split(',')
    self.howManyTargets = len(targets)

    if 'SKLtype' in self.initializationOptionDict and 'MultiTask' in self.initializationOptionDict['SKLtype']:
      self.initializationOptionDict['Target'] = targets
      model = SupervisedLearning.returnInstance(self.subType,self,**self.initializationOptionDict)
      for target in targets:
        self.SupervisedEngine[target] = model
    else:
      for target in targets:
        self.initializationOptionDict['Target'] = target
        self.SupervisedEngine[target] =  SupervisedLearning.returnInstance(self.subType,self,**self.initializationOptionDict)
    # extend the list of modules this ROM depen on
    self.mods = self.mods + list(set(utils.returnImportModuleString(inspect.getmodule(utils.first(self.SupervisedEngine.values())),True)) - set(self.mods))
    self.mods = self.mods + list(set(utils.returnImportModuleString(inspect.getmodule(SupervisedLearning),True)) - set(self.mods))
    #restore targets to initialization option dict
    self.initializationOptionDict['Target'] = ','.join(targets)

  def printXML(self,options={}):
    """
      Called by the OutStreamPrint object to cause the ROM to print itself to file.
      @ In, options, dict, optional, the options to use in printing, including filename, things to print, etc.
      @ Out, None
    """
    #determine dynamic or static
    if type(self.SupervisedEngine) == list:
      dynamic = True
    elif type(self.SupervisedEngine) == dict:
      dynamic = False
    else:
      self.raiseAnError(RuntimeError,'Unrecognized structure for self.SupervisedEngine:',type(self.SupervisedEnging))
    # establish file
    if 'filenameroot' in options.keys():
      filenameLocal = options['filenameroot']
    else:
      filenameLocal = self.name + '_dump'
    if dynamic:
      outFile = Files.returnInstance('DynamicXMLOutput',self)
    else:
      outFile = Files.returnInstance('StaticXMLOutput',self)
    outFile.initialize(filenameLocal+'.xml',self.messageHandler)
    outFile.newTree('ROM',pivotParam=self.historyPivotParameter)
    #establish targets
    if 'target' in options.keys():
      targets = options['target'].split(',')
    else:
      targets = ['all']
    #establish sets of engines to work from
    if dynamic:
      engines = self.SupervisedEngine
    else:
      engines = [self.SupervisedEngine]
    #handle 'all' case
    if 'all' in targets:
      targets = engines[0].keys()
    #this loop is only 1 entry long if not dynamic
    for s,step in enumerate(engines):
      if dynamic:
        pivotValue = self.historySteps[s]
      else:
        pivotValue = 0
      for key,target in step.items():
        #skip the pivot param
        if key == self.historyPivotParameter:
          continue
        #otherwise, if this is one of the requested keys, call engine's print method
        if key in targets:
          self.raiseAMessage('Printing time',pivotValue,'target',key,'ROM XML')
          target.printXML(outFile,pivotValue,options)
    self.raiseADebug('Writing to XML file...')
    outFile.writeFile()
    self.raiseAMessage('ROM XML printed to "'+filenameLocal+'.xml"')

  def reset(self):
    """
      Reset the ROM
      @ In,  None
      @ Out, None
    """
    if type(self.SupervisedEngine).__name__ == 'list':
      for ts in self.SupervisedEngine:
        for instrom in ts.values():
          instrom.reset()
    else:
      for instrom in self.SupervisedEngine.values():
        instrom.reset()
      self.amITrained   = False

  def getInitParams(self):
    """
      This function is called from the base class to print some of the information inside the class.
      Whatever is permanent in the class and not inherited from the parent class should be mentioned here
      The information is passed back in the dictionary. No information about values that change during the simulation are allowed
      @ In, None
      @ Out, paramDict, dict, dictionary containing the parameter names as keys
        and each parameter's initial value as the dictionary values
    """
    paramDict = {}
    for target, instrom in self.SupervisedEngine.items():
      paramDict[self.name + '|' + target] = instrom.returnInitialParameters()
    return paramDict

  def train(self,trainingSet):
    """
      This function train the ROM
      @ In, trainingSet, dict or PointSet or HistorySet, data used to train the ROM; if an HistorySet is provided the a list of ROM is created in order to create a temporal-ROM
      @ Out, None
    """
    if type(trainingSet).__name__ == 'ROM':
      self.howManyTargets           = copy.deepcopy(trainingSet.howManyTargets)
      self.initializationOptionDict = copy.deepcopy(trainingSet.initializationOptionDict)
      self.trainingSet              = copy.copy(trainingSet.trainingSet)
      self.amITrained               = copy.deepcopy(trainingSet.amITrained)
      self.SupervisedEngine         = copy.deepcopy(trainingSet.SupervisedEngine)
      self.historyPivotParameter    = copy.deepcopy(getattr(trainingSet,self.historyPivotParameter,'time'))
      self.historySteps             = copy.deepcopy(trainingSet.historySteps)
    else:
      if 'HistorySet' in type(trainingSet).__name__:
        #get the pivot parameter if specified
        self.historyPivotParameter = trainingSet._dataParameters.get('pivotParameter','time')
        #get the list of history steps if specified
        self.historySteps = trainingSet.getParametersValues('outputs').values()[0].get(self.historyPivotParameter,[])
        #store originals for future copying
        origRomCopies = {}
        for target,engine in self.SupervisedEngine.items():
          origRomCopies[target] = copy.deepcopy(engine)
        #clear engines for time-based storage
        self.SupervisedEngine = []
        outKeys = trainingSet.getParaKeys('outputs')
        targets = origRomCopies.keys()
        # check that all histories have the same length
        tmp = trainingSet.getParametersValues('outputs')
        for t in tmp:
          if t==1:
            self.numberOfTimeStep = len(tmp[t][outKeys[0]])
          else:
            if self.numberOfTimeStep != len(tmp[t][outKeys[0]]):
              self.raiseAnError(IOError,'DataObject can not be used to train a ROM: length of HistorySet is not consistent')
        # train the ROM
        self.trainingSet = mathUtils.historySetWindow(trainingSet,self.numberOfTimeStep)
        for ts in range(self.numberOfTimeStep):
          newRom = {}
          for target in targets:
            newRom[target] =  copy.deepcopy(origRomCopies[target])
          for target,instrom in newRom.items():
            # train the ROM
            self._replaceVariablesNamesWithAliasSystem(self.trainingSet[ts], 'inout', False)
            instrom.train(self.trainingSet[ts])
            self.amITrained = self.amITrained and instrom.amITrained
          self.SupervisedEngine.append(newRom)
        self.amITrained = True
      else:
        self.trainingSet = copy.copy(self._inputToInternal(trainingSet,full=True))
        if type(self.trainingSet) is dict:
          self._replaceVariablesNamesWithAliasSystem(self.trainingSet, 'inout', False)
          self.amITrained = True
          for instrom in self.SupervisedEngine.values():
            instrom.train(self.trainingSet)
            self.amITrained = self.amITrained and instrom.amITrained
          self.raiseADebug('add self.amITrained to currentParamters','FIXME')

  def confidence(self,request,target = None):
    """
      This is to get a value that is inversely proportional to the confidence that we have
      forecasting the target value for the given set of features. The reason to chose the inverse is because
      in case of normal distance this would be 1/distance that could be infinity
      @ In, request, datatype, feature coordinates (request)
      @ In, target, string, optional, target name (by default the first target entered in the input file)
    """
    inputToROM = self._inputToInternal(request)
    if target != None:
      if type(self.SupervisedEngine) is list:
        confDic = {}
        for ts in self.SupervisedEngine:
          confDic[ts] = ts[target].confidence(inputToROM)
        return confDic
      else:
        return self.SupervisedEngine[target].confidence(inputToROM)
    else:
      if type(self.SupervisedEngine) is list:
        confDic = {}
        for ts in self.SupervisedEngine:
          confDic[ts] = ts.values()[0].confidence(inputToROM)
        return confDic
      else:
        return self.SupervisedEngine.values()[0].confidence(inputToROM)

  def evaluate(self,request, target = None, timeInst = None):
    """
      When the ROM is used directly without need of having the sampler passing in the new values evaluate instead of run should be used
      @ In, request, datatype, feature coordinates (request)
      @ In, target, string, optional, target name (by default the first target entered in the input file)
      @ In, timeInst, int, element of the temporal ROM to evaluate
    """
    inputToROM = self._inputToInternal(request)
    if target != None:
      if timeInst == None:
        return self.SupervisedEngine[target].evaluate(inputToROM)
      else:
        return self.SupervisedEngine[timeInst][target].evaluate(inputToROM)
    else:
      if timeInst == None:
        return utils.first(self.SupervisedEngine.values()).evaluate(inputToROM)
      else:
        return self.SupervisedEngine[timeInst].values()[0].evaluate(inputToROM)

  def __externalRun(self,inRun):
    """
      Method that performs the actual run of the imported external model (separated from run method for parallelization purposes)
      @ In, inRun, datatype, feature coordinates
      @ Out, returnDict, dict, the return dictionary containing the results
    """
    returnDict = {}
    if type(self.SupervisedEngine).__name__ == 'list':
      targets = self.SupervisedEngine[0].keys()
      for target in targets:
        returnDict[target] = np.zeros(0)
      for ts in range(len(self.SupervisedEngine)):
        for target in targets:
          returnDict[target] = np.append(returnDict[target],self.evaluate(inRun,target,ts))
    else:
      for target in self.SupervisedEngine.keys():
        returnDict[target] = self.evaluate(inRun,target)
    self._replaceVariablesNamesWithAliasSystem(returnDict, 'output',True)
    self._replaceVariablesNamesWithAliasSystem(inRun, 'input',True)
    return returnDict

  def run(self,Input,jobHandler):
    """
       This method executes the model ROM.
       @ In,  Input, object, object contained the data to process. (inputToInternal output)
       @ In,  jobHandler, JobHandler instance, the global job handler instance
       @ Out, None
    """
    inRun = self._manipulateInput(Input[0])
    uniqueHandler = Input[1]['uniqueHandler'] if 'uniqueHandler' in Input[1].keys() else 'any'
    jobHandler.addInternal((inRun,), self.__externalRun, str(Input[1]['prefix']), metadata=Input[1], modulesToImport=self.mods, uniqueHandler=uniqueHandler)
#
#
#

class ExternalModel(Dummy):
  """
    External model class: this model allows to interface with an external python module
  """

  @classmethod
  def getInputSpecification(cls):
    """
      Method to get a reference to a class that specifies the input data for
      class cls.
      @ In, cls, the class for which we are retrieving the specification
      @ Out, inputSpecification, InputData.ParameterInput, class to use for
        specifying input of cls.
    """
    inputSpecification = super(ExternalModel, cls).getInputSpecification()
    inputSpecification.addParam("ModuleToLoad", InputData.StringType, True)
    inputSpecification.addSub(InputData.parameterInputFactory("variables", contentType=InputData.StringType))

    return inputSpecification

  @classmethod
  def specializeValidateDict(cls):
    """
      This method describes the types of input accepted with a certain role by the model class specialization
      @ In, None
      @ Out, None
    """
    #one data is needed for the input
    #cls.raiseADebug('think about how to import the roles to allowed class for the external model. For the moment we have just all')
    pass

  def __init__(self,runInfoDict):
    """
      Constructor
      @ In, runInfoDict, dict, the dictionary containing the runInfo (read in the XML input file)
      @ Out, None
    """
    Dummy.__init__(self,runInfoDict)
    self.sim                      = None
    self.modelVariableValues      = {}                                          # dictionary of variable values for the external module imported at runtime
    self.modelVariableType        = {}                                          # dictionary of variable types, used for consistency checks
    self.listOfRavenAwareVars     = []                                          # list of variables RAVEN needs to be aware of
    self._availableVariableTypes = ['float','bool','int','ndarray',
                                    'c1darray','float16','float32','float64',
                                    'float128','int16','int32','int64','bool8'] # available data types
    self._availableVariableTypes = self._availableVariableTypes + ['numpy.'+item for item in self._availableVariableTypes]                   # as above
    self.printTag                 = 'EXTERNAL MODEL'
    self.initExtSelf              = utils.Object()
    self.workingDir = runInfoDict['WorkingDir']

  def initialize(self,runInfo,inputs,initDict=None):
    """
      this needs to be over written if a re initialization of the model is need it gets called at every beginning of a step
      after this call the next one will be run
      @ In, runInfo, dict, it is the run info from the jobHandler
      @ In, inputs, list, it is a list containing whatever is passed with an input role in the step
      @ In, initDict, dict, optional, dictionary of all objects available in the step is using this model
    """
    for key in self.modelVariableType.keys(): self.modelVariableType[key] = None
    if 'initialize' in dir(self.sim): self.sim.initialize(self.initExtSelf,runInfo,inputs)
    Dummy.initialize(self, runInfo, inputs)
    self.mods.extend(utils.returnImportModuleString(inspect.getmodule(self.sim)))

  def createNewInput(self,myInput,samplerType,**Kwargs):
    """
      this function have to return a new input that will be submitted to the model, it is called by the sampler
      @ In, myInput, list, the inputs (list) to start from to generate the new one
      @ In, samplerType, string, is the type of sampler that is calling to generate a new input
      @ In, **Kwargs, dict,  is a dictionary that contains the information coming from the sampler,
           a mandatory key is the sampledVars'that contains a dictionary {'name variable':value}
      @ Out, ([(inputDict)],copy.deepcopy(Kwargs)), tuple, return the new input in a tuple form
    """
    modelVariableValues ={}
    if 'createNewInput' in dir(self.sim):
      if 'SampledVars' in Kwargs.keys(): sampledVars = self._replaceVariablesNamesWithAliasSystem(Kwargs['SampledVars'],'input',False)
      extCreateNewInput = self.sim.createNewInput(self,myInput,samplerType,**Kwargs)
      if extCreateNewInput== None: self.raiseAnError(AttributeError,'in external Model '+self.ModuleToLoad+' the method createNewInput must return something. Got: None')
      if 'SampledVars' in Kwargs.keys() and len(self.alias['input'].keys()) != 0: Kwargs['SampledVars'] = sampledVars
      newInput = ([(extCreateNewInput)],copy.deepcopy(Kwargs))
      #return ([(extCreateNewInput)],copy.deepcopy(Kwargs)),copy.copy(modelVariableValues)
    else:
      newInput =  Dummy.createNewInput(self, myInput,samplerType,**Kwargs)
    for key in Kwargs['SampledVars'].keys(): modelVariableValues[key] = Kwargs['SampledVars'][key]
    return newInput, copy.copy(modelVariableValues)

  def updateInputFromOutside(self, Input, externalDict):
    """
      Method to update an input from outside
      @ In, Input, list, list of inputs that needs to be updated
      @ In, externalDict, dict, dictionary of new values that need to be added or updated
      @ Out, inputOut, list, updated list of inputs
    """
    dummyReturn =  Dummy.updateInputFromOutside(self,Input[0], externalDict)
    self._replaceVariablesNamesWithAliasSystem(dummyReturn[0][0],'input',False)
    inputOut = (dummyReturn,Input[1])
    for key, value in externalDict.items(): inputOut[1][key] =  externalDict[key]
    self._replaceVariablesNamesWithAliasSystem(inputOut[1],'input',False)
    return inputOut

  def localInputAndChecks(self,xmlNode):
    """
      Function to read the portion of the xml input that belongs to this specialized class
      and initialize some stuff based on the inputs got
      @ In, xmlNode, xml.etree.ElementTree.Element, Xml element node
      @ Out, None
    """
    #Model._readMoreXML(self, xmlNode)
    paramInput = ExternalModel.getInputSpecification()()
    paramInput.parseNode(xmlNode)
    if 'ModuleToLoad' in paramInput.parameterValues:
      self.ModuleToLoad = paramInput.parameterValues['ModuleToLoad']
      moduleToLoadString, self.ModuleToLoad = utils.identifyIfExternalModelExists(self, self.ModuleToLoad, self.workingDir)
    else: self.raiseAnError(IOError,'ModuleToLoad not provided for module externalModule')
    # load the external module and point it to self.sim
    self.sim = utils.importFromPath(moduleToLoadString,self.messageHandler.getDesiredVerbosity(self)>1)
    # check if there are variables and, in case, load them
    for child in paramInput.subparts:
      if child.getName() =='variable':
        self.raiseAnError(IOError,'"variable" node included but has been depreciated!  Please list variables in a "variables" node instead.  Remove this message by Dec 2016.')
      elif child.getName() == 'variables':
        if len(child.parameterValues) > 0: self.raiseAnError(IOError,'the block '+child.getName()+' named '+child.value+' should not have attributes!!!!!')
        for var in child.value.split(','):
          var = var.strip()
          self.modelVariableType[var] = None
    self.listOfRavenAwareVars.extend(self.modelVariableType.keys())
    # check if there are other information that the external module wants to load
    #TODO this needs to be converted to work with paramInput
    if '_readMoreXML' in dir(self.sim): self.sim._readMoreXML(self.initExtSelf,xmlNode)

  def __externalRun(self, Input, modelVariables):
    """
      Method that performs the actual run of the imported external model (separated from run method for parallelization purposes)
      @ In, Input, list, list of the inputs needed for running the model
      @ In, modelVariables, dict, the dictionary containing all the External Model variables
      @ Out, (outcomes,self), tuple, tuple containing the dictionary of the results (pos 0) and the self (pos 1)
    """
    externalSelf        = utils.Object()
    #self.sim=__import__(self.ModuleToLoad)
    modelVariableValues = {}
    for key in self.modelVariableType.keys(): modelVariableValues[key] = None
    for key,value in self.initExtSelf.__dict__.items():
      CustomCommandExecuter.execCommand('self.'+ key +' = copy.copy(object)',self=externalSelf,object=value)  # exec('externalSelf.'+ key +' = copy.copy(value)')
      modelVariableValues[key] = copy.copy(value)
    for key in Input.keys():
      if key in modelVariableValues.keys():
        modelVariableValues[key] = copy.copy(Input[key])
    if 'createNewInput' not in dir(self.sim):
      for key in Input.keys():
        if key in modelVariables.keys():
          modelVariableValues[key] = copy.copy(Input[key])
      for key in self.modelVariableType.keys() : CustomCommandExecuter.execCommand('self.'+ key +' = copy.copy(object["'+key+'"])',self=externalSelf,object=modelVariableValues) #exec('externalSelf.'+ key +' = copy.copy(modelVariableValues[key])')  #self.__uploadSolution()
    # only pass the variables and their values according to the model itself.
    InputDict = {}
    for key in Input.keys():
      if key in self.modelVariableType.keys():
        InputDict[key] = Input[key]
    self.sim.run(externalSelf, InputDict)
    for key in self.modelVariableType.keys()   : CustomCommandExecuter.execCommand('object["'+key+'"]  = copy.copy(self.'+key+')',self=externalSelf,object=modelVariableValues) #exec('modelVariableValues[key]  = copy.copy(externalSelf.'+key+')') #self.__pointSolution()
    for key in self.initExtSelf.__dict__.keys(): CustomCommandExecuter.execCommand('self.' +key+' = copy.copy(object.'+key+')',self=self.initExtSelf,object=externalSelf) #exec('self.initExtSelf.' +key+' = copy.copy(externalSelf.'+key+')')
    if None in self.modelVariableType.values():
      errorFound = False
      for key in self.modelVariableType.keys():
        self.modelVariableType[key] = type(modelVariableValues[key]).__name__
        if self.modelVariableType[key] not in self._availableVariableTypes:
          if not errorFound: self.raiseADebug('Unsupported type found. Available ones are: '+ str(self._availableVariableTypes).replace('[','').replace(']', ''),verbosity='silent')
          errorFound = True
          self.raiseADebug('variable '+ key+' has an unsupported type -> '+ self.modelVariableType[key],verbosity='silent')
      if errorFound: self.raiseAnError(RuntimeError,'Errors detected. See above!!')
    outcomes = dict((k, modelVariableValues[k]) for k in self.listOfRavenAwareVars)
    # check type consistency... This is needed in order to keep under control the external model... In order to avoid problems in collecting the outputs in our internal structures
    for key in self.modelVariableType.keys():
      if not (utils.typeMatch(outcomes[key],self.modelVariableType[key])):
        self.raiseAnError(RuntimeError,'type of variable '+ key + ' is ' + str(type(outcomes[key]))+' and mismatches with respect to the input ones (' + self.modelVariableType[key] +')!!!')
    self._replaceVariablesNamesWithAliasSystem(outcomes,'inout',True)
    return outcomes,self

  def run(self,Input,jobHandler):
    """
       Method that performs the actual run of the imported external model
       @ In,  Input, object, object contained the data to process. (inputToInternal output)
       @ In,  jobHandler, JobHandler instance, the global job handler instance
       @ Out, None
    """
    inRun = copy.copy(self._manipulateInput(Input[0][0]))
    uniqueHandler = Input[0][1]['uniqueHandler'] if 'uniqueHandler' in Input[0][1].keys() else 'any'
<<<<<<< HEAD
    jobHandler.submitDict['Internal']((inRun,Input[1],),self.__externalRun,str(Input[0][1]['prefix']),metadata=Input[0][1], modulesToImport = self.mods,uniqueHandler=uniqueHandler)

  def collectOutput(self,finishedJob,output,options=None):
    """
      Method that collects the outputs from the previous run
      @ In, finishedJob, InternalRunner object, instance of the run just finished
      @ In, output, "DataObjects" object, output where the results of the calculation needs to be stored
      @ In, options, dict, optional, dictionary of options that can be passed in when the collect of the output is performed by another model (e.g. EnsembleModel)
      @ Out, None
    """
    if finishedJob.getEvaluation() == -1: self.raiseAnError(RuntimeError,"No available Output to collect")

    instanciatedSelf = finishedJob.getEvaluation()[1][1]
    outcomes         = finishedJob.getEvaluation()[1][0]
    if output.type in ['HistorySet']:
      outputSize = -1
      for key in output.getParaKeys('outputs'):
        if key in instanciatedSelf.modelVariableType.keys():
          if outputSize == -1: outputSize = len(np.atleast_1d(outcomes[key]))
          if not utils.sizeMatch(outcomes[key],outputSize): self.raiseAnError(Exception,"the time series size needs to be the same for the output space in a HistorySet!")
    Dummy.collectOutput(self, finishedJob, output, options)
=======

    jobHandler.addInternal((inRun,Input[1],),self.__externalRun,str(Input[0][1]['prefix']),metadata=Input[0][1], modulesToImport = self.mods,uniqueHandler=uniqueHandler)
>>>>>>> d8aabada
#
#
#
#
class Code(Model):
  """
    This is the generic class that import an external code into the framework
  """
  CodeInterfaces = importlib.import_module("CodeInterfaces")

  @classmethod
  def getInputSpecification(cls):
    """
      Method to get a reference to a class that specifies the input data for
      class cls.
      @ In, cls, the class for which we are retrieving the specification
      @ Out, inputSpecification, InputData.ParameterInput, class to use for
        specifying input of cls.
    """
    inputSpecification = super(Code, cls).getInputSpecification()
    inputSpecification.addSub(InputData.parameterInputFactory("executable", contentType=InputData.StringType))
    inputSpecification.addSub(InputData.parameterInputFactory("preexec", contentType=InputData.StringType))

    ## Begin command line arguments tag
    ClargsInput = InputData.parameterInputFactory("clargs")

    ClargsTypeInput = InputData.makeEnumType("clargsType","clargsTypeType",["text","input","output","prepend","postpend"])
    ClargsInput.addParam("type", ClargsTypeInput, True)

    ClargsInput.addParam("arg", InputData.StringType, False)
    ClargsInput.addParam("extension", InputData.StringType, False)
    inputSpecification.addSub(ClargsInput)
    ## End command line arguments tag

    ## Begin file arguments tag
    FileargsInput = InputData.parameterInputFactory("fileargs")

    FileargsTypeInput = InputData.makeEnumType("fileargsType", "fileargsTypeType",["input","output","moosevpp"])
    FileargsInput.addParam("type", FileargsTypeInput, True)

    FileargsInput.addParam("arg", InputData.StringType, False)
    FileargsInput.addParam("extension", InputData.StringType, False)
    inputSpecification.addSub(FileargsInput)
    ## End file arguments tag

    return inputSpecification

  @classmethod
  def specializeValidateDict(cls):
    """
      This method describes the types of input accepted with a certain role by the model class specialization
      @ In, None
      @ Out, None
    """
    #FIXME think about how to import the roles to allowed class for the codes. For the moment they are not specialized by executable
    cls.validateDict['Input'].append(cls.testDict.copy())
    cls.validateDict['Input'  ][1]['class'       ] = 'Files'
    # FIXME there's lots of types that Files can be, so until XSD replaces this, commenting this out
    #validateDict['Input'  ][1]['type'        ] = ['']
    cls.validateDict['Input'  ][1]['required'    ] = False
    cls.validateDict['Input'  ][1]['multiplicity'] = 'n'

  def __init__(self,runInfoDict):
    """
      Constructor
      @ In, runInfoDict, dict, the dictionary containing the runInfo (read in the XML input file)
      @ Out, None
    """
    Model.__init__(self,runInfoDict)
    self.executable         = ''   #name of the executable (abs path)
    self.preExec            = None   #name of the pre-executable, if any
    self.oriInputFiles      = []   #list of the original input files (abs path)
    self.workingDir         = ''   #location where the code is currently running
    self.outFileRoot        = ''   #root to be used to generate the sequence of output files
    self.currentInputFiles  = []   #list of the modified (possibly) input files (abs path)
    self.codeFlags          = None #flags that need to be passed into code interfaces(if present)
    self.printTag           = 'CODE MODEL'
    self.lockedFileName     = "ravenLocked.raven"

  def _readMoreXML(self,xmlNode):
    """
      Function to read the portion of the xml input that belongs to this specialized class
      and initialize some stuff based on the inputs got
      @ In, xmlNode, xml.etree.ElementTree.Element, Xml element node
      @ Out, None
    """
    Model._readMoreXML(self, xmlNode)
    paramInput = Code.getInputSpecification()()
    paramInput.parseNode(xmlNode)
    self.clargs={'text':'', 'input':{'noarg':[]}, 'pre':'', 'post':''} #output:''
    self.fargs={'input':{}, 'output':'', 'moosevpp':''}
    for child in paramInput.subparts:
      if child.getName() =='executable':
        self.executable = child.value
      if child.getName() =='preexec':
        self.preExec = child.value
      elif child.getName() == 'clargs':
        argtype = child.parameterValues['type']      if 'type'      in child.parameterValues else None
        arg     = child.parameterValues['arg']       if 'arg'       in child.parameterValues else None
        ext     = child.parameterValues['extension'] if 'extension' in child.parameterValues else None
        if argtype == None: self.raiseAnError(IOError,'"type" for clarg not specified!')
        elif argtype == 'text':
          if ext != None: self.raiseAWarning('"text" nodes only accept "type" and "arg" attributes! Ignoring "extension"...')
          if arg == None: self.raiseAnError(IOError,'"arg" for clarg '+argtype+' not specified! Enter text to be used.')
          self.clargs['text']=arg
        elif argtype == 'input':
          if ext == None: self.raiseAnError(IOError,'"extension" for clarg '+argtype+' not specified! Enter filetype to be listed for this flag.')
          if arg == None: self.clargs['input']['noarg'].append(ext)
          else:
            if arg not in self.clargs['input'].keys(): self.clargs['input'][arg]=[]
            self.clargs['input'][arg].append(ext)
        elif argtype == 'output':
          if arg == None: self.raiseAnError(IOError,'"arg" for clarg '+argtype+' not specified! Enter flag for output file specification.')
          self.clargs['output'] = arg
        elif argtype == 'prepend':
          if ext != None: self.raiseAWarning('"prepend" nodes only accept "type" and "arg" attributes! Ignoring "extension"...')
          if arg == None: self.raiseAnError(IOError,'"arg" for clarg '+argtype+' not specified! Enter text to be used.')
          self.clargs['pre'] = arg
        elif argtype == 'postpend':
          if ext != None: self.raiseAWarning('"postpend" nodes only accept "type" and "arg" attributes! Ignoring "extension"...')
          if arg == None: self.raiseAnError(IOError,'"arg" for clarg '+argtype+' not specified! Enter text to be used.')
          self.clargs['post'] = arg
        else: self.raiseAnError(IOError,'clarg type '+argtype+' not recognized!')
      elif child.getName() == 'fileargs':
        argtype = child.parameterValues['type']      if 'type'      in child.parameterValues else None
        arg     = child.parameterValues['arg']       if 'arg'       in child.parameterValues else None
        ext     = child.parameterValues['extension'] if 'extension' in child.parameterValues else None
        if argtype == None: self.raiseAnError(IOError,'"type" for filearg not specified!')
        elif argtype == 'input':
          if arg == None: self.raiseAnError(IOError,'filearg type "input" requires the template variable be specified in "arg" attribute!')
          if ext == None: self.raiseAnError(IOError,'filearg type "input" requires the auxiliary file extension be specified in "ext" attribute!')
          self.fargs['input'][arg]=[ext]
        elif argtype == 'output':
          if self.fargs['output']!='': self.raiseAnError(IOError,'output fileargs already specified!  You can only specify one output fileargs node.')
          if arg == None: self.raiseAnError(IOError,'filearg type "output" requires the template variable be specified in "arg" attribute!')
          self.fargs['output']=arg
        elif argtype.lower() == 'moosevpp':
          if self.fargs['moosevpp'] != '': self.raiseAnError(IOError,'moosevpp fileargs already specified!  You can only specify one moosevpp fileargs node.')
          if arg == None: self.raiseAnError(IOError,'filearg type "moosevpp" requires the template variable be specified in "arg" attribute!')
          self.fargs['moosevpp']=arg
        else: self.raiseAnError(IOError,'filearg type '+argtype+' not recognized!')
    if self.executable == '': self.raiseAnError(IOError,'not found the node <executable> in the body of the code model '+str(self.name))
    if '~' in self.executable: self.executable = os.path.expanduser(self.executable)
    abspath = os.path.abspath(self.executable)
    if os.path.exists(abspath):
      self.executable = abspath
    else: self.raiseAMessage('not found executable '+self.executable,'ExceptedError')
    if self.preExec is not None:
      if '~' in self.preExec: self.preExec = os.path.expanduser(self.preExec)
      abspath = os.path.abspath(self.preExec)
      if os.path.exists(abspath):
        self.preExec = abspath
      else: self.raiseAMessage('not found preexec '+self.preExec,'ExceptedError')
    self.code = Code.CodeInterfaces.returnCodeInterface(self.subType,self)
    self.code.readMoreXML(xmlNode) #TODO figure out how to handle this with InputData
    self.code.setInputExtension(list(a.strip('.') for b in (c for c in self.clargs['input'].values()) for a in b))
    self.code.addInputExtension(list(a.strip('.') for b in (c for c in self.fargs ['input'].values()) for a in b))
    self.code.addDefaultExtension()

  def getInitParams(self):
    """
      This function is called from the base class to print some of the information inside the class.
      Whatever is permanent in the class and not inherited from the parent class should be mentioned here
      The information is passed back in the dictionary. No information about values that change during the simulation are allowed
      @ In, None
      @ Out, paramDict, dict, dictionary containing the parameter names as keys
        and each parameter's initial value as the dictionary values
    """
    paramDict = Model.getInitParams(self)
    paramDict['executable']=self.executable
    return paramDict

  def getCurrentSetting(self):
    """
      This can be seen as an extension of getInitParams for the Code(model)
      that will return some information regarding the current settings of the
      code.
      Whatever is permanent in the class and not inherited from the parent class should be mentioned here
      The information is passed back in the dictionary. No information about values that change during the simulation are allowed
      @ In, None
      @ Out, paramDict, dict, dictionary containing the parameter names as keys
        and each parameter's initial value as the dictionary values
    """
    paramDict = {}
    paramDict['current working directory'] = self.workingDir
    paramDict['current output file root' ] = self.outFileRoot
    paramDict['current input file'       ] = self.currentInputFiles
    paramDict['original input file'      ] = self.oriInputFiles
    return paramDict

  def getAdditionalInputEdits(self,inputInfo):
    """
      Collects additional edits for the sampler to use when creating a new input.  By default does nothing.
      @ In, inputInfo, dict, dictionary in which to add edits
      @ Out, None.
    """
    inputInfo['additionalEdits']=self.fargs

  def initialize(self,runInfoDict,inputFiles,initDict=None):
    """
      this needs to be over written if a re initialization of the model is need it gets called at every beginning of a step
      after this call the next one will be run
      @ In, runInfo, dict, it is the run info from the jobHandler
      @ In, inputs, list, it is a list containing whatever is passed with an input role in the step
      @ In, initDict, dict, optional, dictionary of all objects available in the step is using this model
    """
    self.workingDir               = os.path.join(runInfoDict['WorkingDir'],runInfoDict['stepName']) #generate current working dir
    runInfoDict['TempWorkingDir'] = self.workingDir
    try: os.mkdir(self.workingDir)
    except OSError:
      self.raiseAWarning('current working dir '+self.workingDir+' already exists, this might imply deletion of present files')
      if utils.checkIfPathAreAccessedByAnotherProgram(self.workingDir,3.0): self.raiseAWarning('directory '+ self.workingDir + ' is likely used by another program!!! ')
      if utils.checkIfLockedRavenFileIsPresent(self.workingDir,self.lockedFileName): self.raiseAnError(RuntimeError, self, "another instance of RAVEN is running in the working directory "+ self.workingDir+". Please check your input!")
      # register function to remove the locked file at the end of execution
      atexit.register(lambda filenamelocked: os.remove(filenamelocked),os.path.join(self.workingDir,self.lockedFileName))
    for inputFile in inputFiles:
      shutil.copy(inputFile.getAbsFile(),self.workingDir)
    self.oriInputFiles = []
    for i in range(len(inputFiles)):
      self.oriInputFiles.append(copy.deepcopy(inputFiles[i]))
      self.oriInputFiles[-1].setPath(self.workingDir)
    self.currentInputFiles        = None
    self.outFileRoot              = None

  def createNewInput(self,currentInput,samplerType,**Kwargs):
    """
      this function have to return a new input that will be submitted to the model, it is called by the sampler
      here only a PointSet is accepted a local copy of the values is performed.
      For a PointSet only the last set of entries are copied.
      The copied values are returned as a dictionary back
      @ In, currentInput, list, the inputs (list) to start from to generate the new one
      @ In, samplerType, string, is the type of sampler that is calling to generate a new input
      @ In, **Kwargs, dict,  is a dictionary that contains the information coming from the sampler,
           a mandatory key is the sampledVars'that contains a dictionary {'name variable':value}
      @ Out, createNewInput, tuple, return the new input in a tuple form
    """
    Kwargs['executable'] = self.executable
    found = False
    newInputSet = copy.deepcopy(currentInput)
    #TODO FIXME I don't think the extensions are the right way to classify files anymore, with the new Files
    #  objects.  However, this might require some updating of many Code Interfaces as well.
    for index, inputFile in enumerate(newInputSet):
      if inputFile.getExt() in self.code.getInputExtension():
        found = True
        break
    if not found: self.raiseAnError(IOError,'None of the input files has one of the extensions requested by code '
                                  + self.subType +': ' + ' '.join(self.code.getInputExtension()))
    Kwargs['outfile'] = 'out~'+newInputSet[index].getBase()
    subDirectory = os.path.join(self.workingDir,Kwargs['prefix'] if 'prefix' in Kwargs.keys() else '1')

    if not os.path.exists(subDirectory):
      os.mkdir(subDirectory)
    for index in range(len(newInputSet)):
      newInputSet[index].setPath(subDirectory)
      shutil.copy(self.oriInputFiles[index].getAbsFile(),subDirectory)
    Kwargs['subDirectory'] = subDirectory
    if 'SampledVars' in Kwargs.keys():
      sampledVars = self._replaceVariablesNamesWithAliasSystem(Kwargs['SampledVars'],'input',False)
    newInput    = self.code.createNewInput(newInputSet,self.oriInputFiles,samplerType,**copy.deepcopy(Kwargs))
    if 'SampledVars' in Kwargs.keys() and len(self.alias['input'].keys()) != 0: Kwargs['SampledVars'] = sampledVars
    return (newInput,Kwargs)

  def updateInputFromOutside(self, Input, externalDict):
    """
      Method to update an input from outside
      @ In, Input, list, list of inputs that needs to be updated
      @ In, externalDict, dict, dictionary of new values that need to be added or updated
      @ Out, inputOut, list, updated list of inputs
    """
    newKwargs = Input[1]
    newKwargs['SampledVars'].update(externalDict)
    # the following update should be done with the Pb value coming from the previous (in the model chain) model
    newKwargs['SampledVarsPb'].update(dict.fromkeys(externalDict.keys(),1.0))
    self._replaceVariablesNamesWithAliasSystem(newKwargs['SampledVars'  ],'input',False)
    self._replaceVariablesNamesWithAliasSystem(newKwargs['SampledVarsPb'],'input',False)
    inputOut = self.createNewInput(Input[1]['originalInput'], Input[1]['SamplerType'], **newKwargs)
    return inputOut

  def run(self,inputFiles,jobHandler):
    """
      Method that performs the actual run of the Code model
      @ In,  Input, object, object contained the data to process. (inputToInternal output)
      @ In,  jobHandler, JobHandler instance, the global job handler instance
      @ Out, None
    """
    self.currentInputFiles, metaData = (copy.deepcopy(inputFiles[0]),inputFiles[1]) if type(inputFiles).__name__ == 'tuple' else (inputFiles, None)
    returnedCommand = self.code.genCommand(self.currentInputFiles,self.executable, flags=self.clargs, fileArgs=self.fargs, preExec=self.preExec)
    if type(returnedCommand).__name__ != 'tuple'  : self.raiseAnError(IOError, "the generateCommand method in code interface must return a tuple")
    if type(returnedCommand[0]).__name__ != 'list': self.raiseAnError(IOError, "the first entry in tuple returned by generateCommand method needs to be a list of tuples!")
    executeCommand, self.outFileRoot = returnedCommand
    uniqueHandler = inputFiles[1]['uniqueHandler'] if 'uniqueHandler' in inputFiles[1].keys() else 'any'
    identifier    = inputFiles[1]['prefix'] if 'prefix' in inputFiles[1].keys() else None
    jobHandler.addExternal(executeCommand,self.outFileRoot,metaData.pop('subDirectory'),identifier=identifier,metadata=metaData,codePointer=self.code,uniqueHandler = uniqueHandler)
    found = False
    for index, inputFile in enumerate(self.currentInputFiles):
      if inputFile.getExt() in self.code.getInputExtension():
        found = True
        break
    if not found: self.raiseAnError(IOError,'None of the input files has one of the extensions requested by code '
                                  + self.subType +': ' + ' '.join(self.getInputExtension()))
    self.raiseAMessage('job "'+ str(identifier)  +'" submitted!')

  def finalizeModelOutput(self,finishedJob):
    """
      Method that is aimed to finalize (preprocess) the output of a model before the results get collected
      @ In, finishedJob, InternalRunner object, instance of the run just finished
      @ Out, None
    """
    if 'finalizeCodeOutput' in dir(self.code):
      out = self.code.finalizeCodeOutput(finishedJob.command,finishedJob.output,finishedJob.getWorkingDir())
      if out: finishedJob.output = out

  def collectOutput(self,finishedjob,output,options=None):
    """
      Method that collects the outputs from the previous run
      @ In, finishedJob, InternalRunner object, instance of the run just finished
      @ In, output, "DataObjects" object, output where the results of the calculation needs to be stored
      @ In, options, dict, optional, dictionary of options that can be passed in when the collect of the output is performed by another model (e.g. EnsembleModel)
      @ Out, None
    """
    outputFilelocation = finishedjob.getWorkingDir()
    attributes={"inputFile":self.currentInputFiles,"type":"csv","name":os.path.join(outputFilelocation,finishedjob.output+'.csv')}
    attributes['alias'] = self.alias
    metadata = finishedjob.getMetadata()
    if metadata: attributes['metadata'] = metadata
    if output.type == "HDF5"        : output.addGroup(attributes,attributes)
    elif output.type in ['PointSet','HistorySet']:
      outfile = Files.returnInstance('CSV',self)
      outfile.initialize(finishedjob.output+'.csv',self.messageHandler,path=outputFilelocation)
      output.addOutput(outfile,attributes)
      if metadata:
        for key,value in metadata.items(): output.updateMetadata(key,value,attributes)
    else: self.raiseAnError(ValueError,"output type "+ output.type + " unknown for Model Code "+self.name)

  def collectOutputFromDict(self,exportDict,output,options=None):
    """
      Collect results from dictionary
      @ In, exportDict, dict, contains 'inputs','outputs','metadata'
      @ In, output, instance, the place to write to
      @ In, options, dict, optional, dictionary of options that can be passed in when the collect of the output is performed by another model (e.g. EnsembleModel)
      @ Out, None
    """
    prefix = exportDict.pop('prefix')
    #convert to *spaceParams instead of inputs,outputs
    if 'inputs' in exportDict.keys():
      inp = exportDict.pop('inputs')
      exportDict['inputSpaceParams'] = inp
    if 'outputs' in exportDict.keys():
      out = exportDict.pop('outputs')
      exportDict['outputSpaceParams'] = out
    if output.type == 'HDF5':
      output.addGroupDataObjects({'group':self.name+str(prefix)},exportDict,False)
    else: #point set
      for key in exportDict['inputSpaceParams']:
        if key in output.getParaKeys('inputs'):
          output.updateInputValue(key,exportDict['inputSpaceParams'][key],options)
      for key in exportDict['outputSpaceParams']:
        if key in output.getParaKeys('outputs'):
          output.updateOutputValue(key,exportDict['outputSpaceParams'][key])
      for key in exportDict['metadata']:
        output.updateMetadata(key,exportDict['metadata'][key])
      output.numAdditionalLoadPoints += 1 #prevents consistency problems for entries from restart

class PostProcessor(Model, Assembler):
  """
    PostProcessor is an Action System. All the models here, take an input and perform an action
  """
  @classmethod
  def specializeValidateDict(cls):
    """
      This method describes the types of input accepted with a certain role by the model class specialization
      @ In, None
      @ Out, None
    """
    cls.validateDict['Input']                    = [cls.validateDict['Input' ][0]]
    cls.validateDict['Input'][0]['required'    ] = False
    cls.validateDict['Input'].append(cls.testDict.copy())
    cls.validateDict['Input'  ][1]['class'       ] = 'Databases'
    cls.validateDict['Input'  ][1]['type'        ] = ['HDF5']
    cls.validateDict['Input'  ][1]['required'    ] = False
    cls.validateDict['Input'  ][1]['multiplicity'] = 'n'
    cls.validateDict['Input'].append(cls.testDict.copy())
    cls.validateDict['Input'  ][2]['class'       ] = 'DataObjects'
    cls.validateDict['Input'  ][2]['type'        ] = ['PointSet','HistorySet']
    cls.validateDict['Input'  ][2]['required'    ] = False
    cls.validateDict['Input'  ][2]['multiplicity'] = 'n'
    cls.validateDict['Input'].append(cls.testDict.copy())
    cls.validateDict['Input'  ][3]['class'       ] = 'Files'
    # FIXME there's lots of types that Files can be, so until XSD replaces this, commenting this out
    #cls.validateDict['Input'  ][3]['type'        ] = ['']
    cls.validateDict['Input'  ][3]['required'    ] = False
    cls.validateDict['Input'  ][3]['multiplicity'] = 'n'
    cls.validateDict['Output'].append(cls.testDict.copy())
    cls.validateDict['Output' ][0]['class'       ] = 'Files'
    cls.validateDict['Output' ][0]['type'        ] = ['']
    cls.validateDict['Output' ][0]['required'    ] = False
    cls.validateDict['Output' ][0]['multiplicity'] = 'n'
    cls.validateDict['Output' ][1]['class'       ] = 'DataObjects'
    cls.validateDict['Output' ][1]['type'        ] = ['PointSet','HistorySet']
    cls.validateDict['Output' ][1]['required'    ] = False
    cls.validateDict['Output' ][1]['multiplicity'] = 'n'
    cls.validateDict['Output'].append(cls.testDict.copy())
    cls.validateDict['Output' ][2]['class'       ] = 'Databases'
    cls.validateDict['Output' ][2]['type'        ] = ['HDF5']
    cls.validateDict['Output' ][2]['required'    ] = False
    cls.validateDict['Output' ][2]['multiplicity'] = 'n'
    cls.validateDict['Output'].append(cls.testDict.copy())
    cls.validateDict['Output' ][3]['class'       ] = 'OutStreams'
    cls.validateDict['Output' ][3]['type'        ] = ['Plot','Print']
    cls.validateDict['Output' ][3]['required'    ] = False
    cls.validateDict['Output' ][3]['multiplicity'] = 'n'
    cls.validateDict['Function'] = [cls.testDict.copy()]
    cls.validateDict['Function'  ][0]['class'       ] = 'Functions'
    cls.validateDict['Function'  ][0]['type'        ] = ['External','Internal']
    cls.validateDict['Function'  ][0]['required'    ] = False
    cls.validateDict['Function'  ][0]['multiplicity'] = 1
    cls.validateDict['ROM'] = [cls.testDict.copy()]
    cls.validateDict['ROM'       ][0]['class'       ] = 'Models'
    cls.validateDict['ROM'       ][0]['type'        ] = ['ROM']
    cls.validateDict['ROM'       ][0]['required'    ] = False
    cls.validateDict['ROM'       ][0]['multiplicity'] = 1
    cls.validateDict['KDD'] = [cls.testDict.copy()]
    cls.validateDict['KDD'       ][0]['class'       ] = 'Models'
    cls.validateDict['KDD'       ][0]['type'        ] = ['KDD']
    cls.validateDict['KDD'       ][0]['required'    ] = False
    cls.validateDict['KDD'       ][0]['multiplicity'] = 'n'

  def __init__(self,runInfoDict):
    """
      Constructor
      @ In, runInfoDict, dict, the dictionary containing the runInfo (read in the XML input file)
      @ Out, None
    """
    Model.__init__(self,runInfoDict)
    self.input  = {}     # input source
    self.action = None   # action
    self.workingDir = ''
    self.printTag = 'POSTPROCESSOR MODEL'

  def whatDoINeed(self):
    """
      This method is used mainly by the Simulation class at the Step construction stage.
      It is used for inquiring the class, which is implementing the method, about the kind of objects the class needs to
      be initialize. It is an abstract method -> It must be implemented in the derived class!
      NB. In this implementation, the method only calls the self.interface.whatDoINeed() method
      @ In, None
      @ Out, needDict, dict, dictionary of objects needed (class:tuple(object type{if None, Simulation does not check the type}, object name))
    """
    return self.interface.whatDoINeed()

  def generateAssembler(self,initDict):
    """
      This method is used mainly by the Simulation class at the Step construction stage.
      It is used for sending to the instanciated class, which is implementing the method, the objects that have been requested through "whatDoINeed" method
      It is an abstract method -> It must be implemented in the derived class!
      NB. In this implementation, the method only calls the self.interface.generateAssembler(initDict) method
      @ In, initDict, dict, dictionary ({'mainClassName(e.g., Databases):{specializedObjectName(e.g.,DatabaseForSystemCodeNamedWolf):ObjectInstance}'})
      @ Out, None
    """
    self.interface.generateAssembler(initDict)

  def _readMoreXML(self,xmlNode):
    """
      Function to read the portion of the xml input that belongs to this specialized class
      and initialize some stuff based on the inputs got
      @ In, xmlNode, xml.etree.ElementTree.Element, Xml element node
      @ Out, None
    """
    Model._readMoreXML(self, xmlNode)
    self.interface = PostProcessors.returnInstance(self.subType,self)
    self.interface._readMoreXML(xmlNode)

  def getInitParams(self):
    """
      This function is called from the base class to print some of the information inside the class.
      Whatever is permanent in the class and not inherited from the parent class should be mentioned here
      The information is passed back in the dictionary. No information about values that change during the simulation are allowed
      @ In, None
      @ Out, paramDict, dict, dictionary containing the parameter names as keys
        and each parameter's initial value as the dictionary values
    """
    paramDict = Model.getInitParams(self)
    return paramDict

  def initialize(self,runInfo,inputs, initDict=None):
    """
      this needs to be over written if a re initialization of the model is need it gets called at every beginning of a step
      after this call the next one will be run
      @ In, runInfo, dict, it is the run info from the jobHandler
      @ In, inputs, list, it is a list containing whatever is passed with an input role in the step
      @ In, initDict, dict, optional, dictionary of all objects available in the step is using this model
    """
    self.workingDir               = os.path.join(runInfo['WorkingDir'],runInfo['stepName']) #generate current working dir
    self.interface.initialize(runInfo, inputs, initDict)
    self.mods = self.mods + list(set(utils.returnImportModuleString(inspect.getmodule(PostProcessors),True)) - set(self.mods))

  def run(self,Input,jobHandler):
    """
      Method that performs the actual run of the Post-Processor model
      @ In,  Input, object, object contained the data to process. (inputToInternal output)
      @ In,  jobHandler, JobHandler instance, the global job handler instance
      @ Out, None
    """
    if len(Input) > 0:
      jobHandler.addInternal((Input,),self.interface.run,str(0),modulesToImport = self.mods, forceUseThreads = True)
    else:
      jobHandler.addInternal((None,),self.interface.run,str(0),modulesToImport = self.mods, forceUseThreads = True)

  def collectOutput(self,finishedjob,output,options=None):
    """
      Method that collects the outputs from the previous run
      @ In, finishedJob, InternalRunner object, instance of the run just finished
      @ In, output, "DataObjects" object, output where the results of the calculation needs to be stored
      @ In, options, dict, optional, dictionary of options that can be passed in when the collect of the output is performed by another model (e.g. EnsembleModel)
      @ Out, None
    """
    self.interface.collectOutput(finishedjob,output)

  def createNewInput(self,myInput,samplerType,**Kwargs):
    """
      this function have to return a new input that will be submitted to the model, it is called by the sampler
      here only a PointSet is accepted a local copy of the values is performed.
      For a PointSet, only the last set of entries is copied
      The copied values are returned as a dictionary back
      @ In, myInput, list, the inputs (list) to start from to generate the new one
      @ In, samplerType, string, is the type of sampler that is calling to generate a new input
      @ In, **Kwargs, dict,  is a dictionary that contains the information coming from the sampler,
           a mandatory key is the sampledVars'that contains a dictionary {'name variable':value}
      @ Out, createNewInput, tuple, return the new input in a tuple form
    """
    return self.interface.inputToInternal(self,myInput)

class EnsembleModel(Dummy, Assembler):
  """
    EnsembleModel class. This class is aimed to create a comunication 'pipe' among different models in terms of Input/Output relation
  """
  @classmethod
  def specializeValidateDict(cls):
    """
      This method describes the types of input accepted with a certain role by the model class specialization
      Being this class an essembler class, all the Inputs
      @ In, None
      @ Out, None
    """
    cls.validateDict['Output'].append(cls.testDict.copy())
    cls.validateDict['Output' ][1]['class'       ] = 'DataObjects'
    cls.validateDict['Output' ][1]['type'        ] = ['PointSet']
    cls.validateDict['Output' ][1]['required'    ] = False
    cls.validateDict['Output' ][1]['multiplicity'] = 'n'
    cls.validateDict['Output'].append(cls.testDict.copy())
    cls.validateDict['Output' ][2]['class'       ] = 'Databases'
    cls.validateDict['Output' ][2]['type'        ] = ['HDF5']
    cls.validateDict['Output' ][2]['required'    ] = False
    cls.validateDict['Output' ][2]['multiplicity'] = 'n'
    cls.validateDict['Output'].append(cls.testDict.copy())
    cls.validateDict['Output' ][3]['class'       ] = 'OutStreams'
    cls.validateDict['Output' ][3]['type'        ] = ['Plot','Print']
    cls.validateDict['Output' ][3]['required'    ] = False
    cls.validateDict['Output' ][3]['multiplicity'] = 'n'

  def __init__(self,runInfoDict):
    """
      Constructor
      @ In, runInfoDict, dict, the dictionary containing the runInfo (read in the XML input file)
      @ Out, None
    """
    Dummy.__init__(self,runInfoDict)
    self.modelsDictionary         = {}           # dictionary of models that are going to be assembled {'modelName':{'Input':[in1,in2,..,inN],'Output':[out1,out2,..,outN],'Instance':Instance}}
    self.activatePicard           = False
    self.printTag = 'EnsembleModel MODEL'
    self.addAssemblerObject('Model','n',True)
    self.addAssemblerObject('TargetEvaluation','n')
    self.addAssemblerObject('Input','n')
    self.tempTargetEvaluations = {}
    self.maxIterations         = 30
    self.convergenceTol        = 1.e-3
    self.initialConditions     = {}
    self.ensembleModelGraph    = None
    self.lockSystem = threading.RLock()

  def localInputAndChecks(self,xmlNode):
    """
      Function to read the portion of the xml input that belongs to this specialized class
      and initialize some stuff based on the inputs got
      @ In, xmlNode, xml.etree.ElementTree.Element, Xml element node
      @ Out, None
    """
    Dummy.localInputAndChecks(self, xmlNode)
    for child in xmlNode:
      if child.tag not in  ["Model","settings"]: self.raiseAnError(IOError, "Expected <Model> or <settings> tag. Got "+child.tag)
      if child.tag == 'Model':
        modelName = child.text.strip()
        self.modelsDictionary[modelName] = {'TargetEvaluation':None,'Instance':None,'Input':[]}
        for childChild in child:
          try                  : self.modelsDictionary[modelName][childChild.tag].append(childChild.text.strip())
          except AttributeError: self.modelsDictionary[modelName][childChild.tag] = childChild.text.strip()
        if self.modelsDictionary[modelName].values().count(None) != 1: self.raiseAnError(IOError, "TargetEvaluation xml block needs to be inputted!")
        #if len(self.modelsDictionary[child.text.strip()].values()) > 2: self.raiseAnError(IOError, "TargetEvaluation xml block is the only XML sub-block allowed!")
        #if 'inputNames' not in child.attrib.keys(): self.raiseAnError(IOError, "inputNames attribute for Model" + child.text.strip() +" has not been inputted!")
        #self.modelsDictionary[modelName]['inputNames'] = [utils.toStrish(inpName) for inpName in child.attrib["inputNames"].split(",")]
        if len(self.modelsDictionary[modelName]['Input']) == 0 : self.raiseAnError(IOError, "Input XML node for Model" + modelName +" has not been inputted!")
        if len(self.modelsDictionary[modelName].values()) > 3  : self.raiseAnError(IOError, "TargetEvaluation and Input XML blocks are the only XML sub-blocks allowed!")
      if child.tag == 'settings':
        self.__readSettings(child)
    if len(self.modelsDictionary.keys()) < 2: self.raiseAnError(IOError, "The EnsembleModel needs at least 2 models to be constructed!")

  def __readSettings(self, xmlNode):
    """
      Method to read the ensemble model settings from XML input files
      @ In, xmlNode, xml.etree.ElementTree.Element, Xml element node
      @ Out, None
    """
    for child in xmlNode:
      if child.tag == 'maxIterations'    : self.maxIterations  = int(child.text)
      if child.tag == 'tolerance'        : self.convergenceTol = float(child.text)
      if child.tag == 'initialConditions':
        for var in child:
          if "repeat" in var.attrib.keys():
            self.initialConditions[var.tag] = np.repeat([float(var.text.split()[0])], int(var.attrib['repeat'])) #np.array([float(var.text.split()[0]) for _ in range(int(var.attrib['repeat']))])
          else:
            try:
              values = var.text.split()
              self.initialConditions[var.tag] = float(values[0]) if len(values) == 1 else np.asarray([float(varValue) for varValue in values])
            except: self.raiseAnError(IOError,"unable to read text from XML node "+var.tag)

  def __findMatchingModel(self,what,subWhat):
    """
      Method to find the matching models with respect a some input/output. If not found, return None
      @ In, what, string, "Input" or "Output"
      @ In, subWhat, string, a keyword that needs to be contained in "what" for the mathching model
      @ Out, models, list, list of model names that match the key subWhat
    """
    models = []
    for key, value in self.modelsDictionary.items():
      if subWhat in value[what]: models.append(key)
    if len(models) == 0: models = None
    return models

#   def __getExecutionList(self, orderedNodes, allPath):
#     """
#       Method to get the execution list
#       @ In, orderedNodes, list, list of models ordered based on the input/output relationships
#       @ In, allPath, list, list of lists containing all the path from orderedNodes[0] to orderedNodes[-1]
#       @ Out, executionList, list, list of lists with the execution order (e.g. [[model1],[model2.1,model2.2],[model3], etc.]
#     """
#     numberPath = len(allPath)
#     maxComponents = 0
#     for path in allPath:
#       if len(path) > maxComponents: maxComponents = len(path)
#     executionList = [ [] for _ in range(maxComponents)]
#     executionCounter = -1
#     for node in orderedNodes:
#       nodeCtn = 0
#       for path in allPath:
#         if node in path: nodeCtn +=1
#       if nodeCtn == numberPath:
#         executionCounter+=1
#         executionList[executionCounter] = [node]
#       else:
#         previousNodesInPath = []
#         for path in allPath:
#           if path.count(node) > 0: previousNodesInPath.append(path[path.index(node)-1])
#         for previousNode in previousNodesInPath:
#           if previousNode in executionList[executionCounter]:
#             executionCounter+=1
#             break
#         executionList[executionCounter].append(node)
#     return executionList

  def __getExecutionList(self, orderedNodes, allPath):
    """
      Method to get the execution list
      @ In, orderedNodes, list, list of models ordered based on the input/output relationships
      @ In, allPath, list, list of lists containing all the path from orderedNodes[0] to orderedNodes[-1]
      @ Out, executionList, list, list of lists with the execution order (e.g. [[model1],[model2.1,model2.2],[model3], etc.]
    """
    numberPath    = len(allPath)
    maxComponents = max([len(path) for path in allPath])

    executionList = [ [] for _ in range(maxComponents)]
    executionCounter = -1
    for node in orderedNodes:
      nodeCtn = 0
      for path in allPath:
        if node in path: nodeCtn +=1
      if nodeCtn == numberPath:
        executionCounter+=1
        executionList[executionCounter] = [node]
      else:
        previousNodesInPath = []
        for path in allPath:
          if path.count(node) > 0: previousNodesInPath.append(path[path.index(node)-1])
        for previousNode in previousNodesInPath:
          if previousNode in executionList[executionCounter]:
            executionCounter+=1
            break
        executionList[executionCounter].append(node)
    return executionList

  def initialize(self,runInfo,inputs,initDict=None):
    """
      Method to initialize the EnsembleModel
      @ In, runInfo is the run info from the jobHandler
      @ In, inputs is a list containing whatever is passed with an input role in the step
      @ In, initDict, optional, dictionary of all objects available in the step is using this model
      @ Out, None
    """
    #moldelNodes = {}
    for modelIn in self.assemblerDict['Model']:
      self.modelsDictionary[modelIn[2]]['Instance'] = modelIn[3]
      inputInstancesForModel = []
      for input in self.modelsDictionary[modelIn[2]]['Input']: inputInstancesForModel.append( self.retrieveObjectFromAssemblerDict('Input',input))
      self.modelsDictionary[modelIn[2]]['InputObject'] = inputInstancesForModel
      self.modelsDictionary[modelIn[2]]['Instance'].initialize(runInfo,inputInstancesForModel,initDict)
      for mm in self.modelsDictionary[modelIn[2]]['Instance'].mods:
        if mm not in self.mods: self.mods.append(mm)
      self.modelsDictionary[modelIn[2]]['TargetEvaluation'] = self.retrieveObjectFromAssemblerDict('TargetEvaluation',self.modelsDictionary[modelIn[2]]['TargetEvaluation'])
      self.tempTargetEvaluations[modelIn[2]]                 = copy.deepcopy(self.modelsDictionary[modelIn[2]]['TargetEvaluation'])
      #if type(self.tempTargetEvaluations[modelIn[2]]).__name__ != 'PointSet': self.raiseAnError(IOError, "The TargetEvaluation needs to be an instance of PointSet. Got "+type(self.tempTargetEvaluations[modelIn[2]]).__name__)
      self.modelsDictionary[modelIn[2]]['Input' ] = self.modelsDictionary[modelIn[2]]['TargetEvaluation'].getParaKeys("inputs")
      self.modelsDictionary[modelIn[2]]['Output'] = self.modelsDictionary[modelIn[2]]['TargetEvaluation'].getParaKeys("outputs")
    # construct chain connections
    modelsToOutputModels  = dict.fromkeys(self.modelsDictionary.keys(),None)

    for modelIn in self.modelsDictionary.keys():
      outputMatch = []
      for i in range(len(self.modelsDictionary[modelIn]['Output'])):
        match = self.__findMatchingModel('Input',self.modelsDictionary[modelIn]['Output'][i])
        outputMatch.extend(match if match is not None else [])
      outputMatch = list(set(outputMatch))
      modelsToOutputModels[modelIn] = outputMatch
    orderList        = self.modelsDictionary.keys()
    for modelIn in self.modelsDictionary.keys():
      for i in range(len(self.modelsDictionary[modelIn]['Input'])):
        inputMatch   = self.__findMatchingModel('Output',self.modelsDictionary[modelIn]['Input'][i])
        if inputMatch is not None:
          for match in inputMatch:
            indexModelIn = orderList.index(modelIn)
            orderList.pop(indexModelIn)
            orderList.insert(int(max(orderList.index(match)+1,indexModelIn)), modelIn)
    # construct the ensemble model directed graph
    self.ensembleModelGraph = graphStructure.graphObject(modelsToOutputModels)
    # make some checks
    if not self.ensembleModelGraph.isConnectedNet():
      isolatedModels = self.ensembleModelGraph.findIsolatedVertices()
      self.raiseAnError(IOError, "Some models are not connected. Possible candidates are: "+' '.join(isolatedModels))
    # get all paths
    allPath = self.ensembleModelGraph.findAllUniquePaths()
    ###################################################
    # to be removed once executionList can be handled #
    self.orderList = self.ensembleModelGraph.createSingleListOfVertices(allPath)                        #
    ###################################################

    #orderList = self.ensembleModelGraph.createSingleListOfVertices(allPath)

    if len(allPath) > 1: self.executionList = self.__getExecutionList(orderList,allPath)
    else               : self.executionList = allPath[-1]
    # check if Picard needs to be activated
    self.activatePicard = self.ensembleModelGraph.isALoop()
    if self.activatePicard:
      self.raiseAMessage("EnsembleModel connections determined a non-linear system. Picard's iterations activated!")
      if len(self.initialConditions.keys()) == 0: self.raiseAnError(IOError,"Picard's iterations mode activated but no intial conditions provided!")
    else                  : self.raiseAMessage("EnsembleModel connections determined a linear system. Picard's iterations not activated!")

    self.allOutputs = []
    for modelIn in self.modelsDictionary.keys():
      for modelInOut in self.modelsDictionary[modelIn]['Output']:
        if modelInOut not in self.allOutputs: self.allOutputs.append(modelInOut)
    self.needToCheckInputs = True

    # write debug statements
    self.raiseAMessage("Specs of directed Graph formed by EnsembleModel:")
    self.raiseAMessage("Graph Degree Sequence is    : "+str(self.ensembleModelGraph.degreeSequence()))
    self.raiseAMessage("Graph Minimum/Maximum degree: "+str( (self.ensembleModelGraph.minDelta(), self.ensembleModelGraph.maxDelta())))
    self.raiseAMessage("Graph density/diameter      : "+str( (self.ensembleModelGraph.density(),  self.ensembleModelGraph.diameter())))

  def getInitParams(self):
    """
      Method used to export to the printer in the base class the additional PERMANENT your local class have
      @ In, None
      @ Out, tempDict, dict, dictionary to be updated. {'attribute name':value}
    """
    tempDict = OrderedDict()
    tempDict['Models contained in EnsembleModel are '] = self.modelsDictionary.keys()
    for modelIn in self.modelsDictionary.keys():
      tempDict['Model '+modelIn+' TargetEvaluation is '] = self.modelsDictionary[modelIn]['TargetEvaluation']
      tempDict['Model '+modelIn+' Inputs are '] = self.modelsDictionary[modelIn]['Input']
    return tempDict

  def getCurrentSetting(self):
    """
      Function to inject the name and values of the parameters that might change during the simulation
      @ In, None
      @ Out, paramDict, dict, dictionary containing the parameter names as keys and each parameter's initial value as the dictionary values
    """
    paramDict = self.getInitParams()
    return paramDict

  def __selectInputSubset(self,modelName, kwargs ):
    """
      Method aimed to select the input subset for a certain model
      @ In, modelName, string, the model name
      @ In, kwargs , dict, the kwarded dictionary where the sampled vars are stored
      @ Out, selectedKwargs , dict, the subset of variables (in a swallow copy of the kwargs  dict)
    """
    selectedKwargs = copy.copy(kwargs)
    selectedKwargs['SampledVars'], selectedKwargs['SampledVarsPb'] = {}, {}
    for key in kwargs["SampledVars"].keys():
      if key in self.modelsDictionary[modelName]['Input']:
        selectedKwargs['SampledVars'][key], selectedKwargs['SampledVarsPb'][key] =  kwargs["SampledVars"][key],  kwargs["SampledVarsPb"][key] if 'SampledVarsPb' in kwargs.keys() else 1.0
    return copy.deepcopy(selectedKwargs)

  def _inputToInternal(self, myInput, sampledVarsKeys, full=False):
    """
      Transform it in the internal format the provided input. myInput could be either a dictionary (then nothing to do) or one of the admitted data
      This method is used only for the sub-models that are INTERNAL (not for Code models)
      @ In, myInput, object, the object that needs to be manipulated
      @ In, sampledVarsKeys, list, list of variables that partecipate to the sampling
      @ In, full, bool, optional, does the full input needs to be retrieved or just the last element?
      @ Out, initialConversion, dict, the manipulated input
    """
    initialConversion = Dummy._inputToInternal(self, myInput, full)
    for key in initialConversion.keys():
      if key not in sampledVarsKeys: initialConversion.pop(key)
    return initialConversion

  def createNewInput(self,myInput,samplerType,**Kwargs):
    """
      this function have to return a new input that will be submitted to the model, it is called by the sampler
      @ In, myInput, list, the inputs (list) to start from to generate the new one
      @ In, samplerType, string, is the type of sampler that is calling to generate a new input
      @ In, **Kwargs, dict,  is a dictionary that contains the information coming from the sampler,
           a mandatory key is the sampledVars'that contains a dictionary {'name variable':value}
      @ Out, newInputs, dict, dict that returns the new inputs for each sub-model
    """
    # check if all the inputs of the submodule are covered by the sampled vars and Outputs of the other sub-models
    if self.needToCheckInputs: allCoveredVariables = list(set(self.allOutputs + Kwargs['SampledVars'].keys()))
    newInputs                     = {}
    identifier                    = Kwargs['prefix']
    newInputs['prefix']           = identifier
    for modelIn, specs in self.modelsDictionary.items():
      if self.needToCheckInputs:
        for inp in specs['Input']:
          if inp not in allCoveredVariables:
            self.raiseAnError(RuntimeError,"for sub-model "+ modelIn + " the input "+inp+" has not been found among other models' outputs and sampled variables!")
      newKwargs = self.__selectInputSubset(modelIn,Kwargs)
      inputDict = [self._inputToInternal(self.modelsDictionary[modelIn]['InputObject'][0],newKwargs['SampledVars'].keys())] if specs['Instance'].type != 'Code' else  self.modelsDictionary[modelIn]['InputObject']
      newInputs[modelIn] = specs['Instance'].createNewInput(inputDict,samplerType,**newKwargs)
      if specs['Instance'].type == 'Code': newInputs[modelIn][1]['originalInput'] = inputDict
    self.needToCheckInputs = False
    return copy.deepcopy(newInputs)

  def collectOutput(self,finishedJob,output):
    """
      Method that collects the outputs from the previous run
      @ In, finishedJob, ClientRunner object, instance of the run just finished
      @ In, output, "DataObjects" object, output where the results of the calculation needs to be stored
      @ Out, None
    """
    if finishedJob.getEvaluation() == -1: self.raiseAnError(RuntimeError,"Job " + finishedJob.identifier +" failed!")
    inputs, out = finishedJob.getEvaluation()[:2]
    exportDict = {'inputSpaceParams':{},'outputSpaceParams':{},'metadata':{}}
    outcomes, targetEvaluations = out
    for modelIn in self.modelsDictionary.keys():
      # update TargetEvaluation
      inputsValues               = targetEvaluations[modelIn].getParametersValues('inputs', nodeId = 'RecontructEnding')
      unstructuredInputsValues   = targetEvaluations[modelIn].getParametersValues('unstructuredInputs', nodeId = 'RecontructEnding')
      outputsValues              = targetEvaluations[modelIn].getParametersValues('outputs', nodeId = 'RecontructEnding')
      metadataValues             = targetEvaluations[modelIn].getAllMetadata(nodeId = 'RecontructEnding')
      inputsValues  = inputsValues if targetEvaluations[modelIn].type != 'HistorySet' else inputsValues.values()[-1]
      if len(unstructuredInputsValues.keys()) > 0:
        if targetEvaluations[modelIn].type != 'HistorySet':
          castedUnstructuredInputsValues = {}
          for key in unstructuredInputsValues.keys():
            castedUnstructuredInputsValues[key] = copy.copy(unstructuredInputsValues[key][-1])
        else: castedUnstructuredInputsValues  =  unstructuredInputsValues.values()[-1]
        inputsValues.update(castedUnstructuredInputsValues)
      outputsValues  = outputsValues if targetEvaluations[modelIn].type != 'HistorySet' else outputsValues.values()[-1]

      for key in targetEvaluations[modelIn].getParaKeys('inputs'):
        if key not in inputsValues.keys(): self.raiseAnError(Exception,"the variable "+key+" is not in the input space of the model!")
        self.modelsDictionary[modelIn]['TargetEvaluation'].updateInputValue (key,inputsValues[key])
      for key in targetEvaluations[modelIn].getParaKeys('outputs'):
        if key not in outputsValues.keys(): self.raiseAnError(Exception,"the variable "+key+" is not in the output space of the model!")
        self.modelsDictionary[modelIn]['TargetEvaluation'].updateOutputValue (key,outputsValues[key])
      for key in metadataValues.keys():
        self.modelsDictionary[modelIn]['TargetEvaluation'].updateMetadata(key,metadataValues[key])
      # end of update of TargetEvaluation
      for typeInfo,values in outcomes[modelIn].items():
        for key in values.keys(): exportDict[typeInfo][key] = np.asarray(values[key])
      if output.name == self.modelsDictionary[modelIn]['TargetEvaluation'].name: self.raiseAnError(RuntimeError, "The Step output can not be one of the target evaluation outputs!")
    if output.type == 'HDF5': output.addGroupDataObjects({'group':self.name+str(finishedJob.identifier)},exportDict,False)
    else:
      for key in exportDict['inputSpaceParams' ] :
        if key in output.getParaKeys('inputs') : output.updateInputValue (key,exportDict['inputSpaceParams' ][key])
      for key in exportDict['outputSpaceParams'] :
        if key in output.getParaKeys('outputs'): output.updateOutputValue(key,exportDict['outputSpaceParams'][key])
      for key in exportDict['metadata'] :  output.updateMetadata(key,exportDict['metadata'][key][-1])

  def getAdditionalInputEdits(self,inputInfo):
    """
      Collects additional edits for the sampler to use when creating a new input. In this case, it calls all the getAdditionalInputEdits methods
      of the sub-models
      @ In, inputInfo, dict, dictionary in which to add edits
      @ Out, None.
    """
    for modelIn in self.modelsDictionary.keys(): self.modelsDictionary[modelIn]['Instance'].getAdditionalInputEdits(inputInfo)

  def run(self,Input,jobHandler):
    """
      Method to run the essembled model
      @ In, Input, object, object contained the data to process. (inputToInternal output)
      @ In, jobHandler, JobHandler instance, the global job handler instance
      @ Out, None
    """
    for mm in utils.returnImportModuleString(jobHandler):
      if mm not in self.mods: self.mods.append(mm)
    jobHandler.addInternalClient(((copy.deepcopy(Input),jobHandler),), self.__externalRun,str(Input['prefix']))

  def __retrieveDependentOutput(self,modelIn,listOfOutputs, typeOutputs):
    """
      This method is aimed to retrieve the values of the output of the models on which the modelIn depends on
      @ In, modelIn, string, name of the model for which the dependent outputs need to be
      @ In, listOfOutputs, list, list of dictionary outputs ({modelName:dictOfOutputs})
      @ Out, dependentOutputs, dict, the dictionary of outputs the modelIn needs
    """
    dependentOutputs = {}
    for previousOutputs, outputType in zip(listOfOutputs,typeOutputs):
      if len(previousOutputs.values()) > 0:
        for input in self.modelsDictionary[modelIn]['Input']:
          if input in previousOutputs.keys(): dependentOutputs[input] =  previousOutputs[input][-1] if outputType != 'HistorySet' else np.asarray(previousOutputs[input])
          #if input in previousOutputs.keys(): dependentOutputs[input] =  previousOutputs[input] if outputType != 'HistorySet' else np.asarray(previousOutputs[input])
    return dependentOutputs

  def __externalRun(self,inRun):
    """
      Method that performs the actual run of the essembled model (separated from run method for parallelization purposes)
      @ In, inRun, tuple, tuple of Inputs (inRun[0] actual input, inRun[1] jobHandler instance )
      @ Out, returnEvaluation, tuple, the results of the essembled model:
                               - returnEvaluation[0] dict of results from each sub-model,
                               - returnEvaluation[1] the dataObjects where the projection of each model is stored
    """
    Input, jobHandler = inRun[0], inRun[1]
    identifier = Input.pop('prefix')
    #with self.lockSystem:

    for modelIn in self.orderList:
      self.tempTargetEvaluations[modelIn].resetData()
    tempTargetEvaluations = copy.deepcopy(self.tempTargetEvaluations)
    #modelsTargetEvaluations[modelIn] = copy.deepcopy(self.modelsDictionary[modelIn]['TargetEvaluation'])
    residueContainer = dict.fromkeys(self.modelsDictionary.keys())
    gotOutputs  = [{}]*len(self.orderList)
    typeOutputs = ['']*len(self.orderList)
    if self.activatePicard:
      for modelIn in self.orderList:
        residueContainer[modelIn] = {'residue':{},'iterValues':[{}]*2}
        for out in self.modelsDictionary[modelIn]['Output']:
          residueContainer[modelIn]['residue'][out], residueContainer[modelIn]['iterValues'][0][out], residueContainer[modelIn]['iterValues'][1][out] = np.zeros(1), np.zeros(1), np.zeros(1)
    maxIterations, iterationCount = (self.maxIterations, 0) if self.activatePicard else (1 , 0)
    #if self.activatePicard: maxIterations, iterationCount = self.maxIterations, 0 if self.activatePicard else 1 , 0
    #else                  : maxIterations, iterationCount = 1 , 0
    while iterationCount < maxIterations:
      returnDict     = {}
      iterationCount += 1
      if self.activatePicard: self.raiseAMessage("Picard's Iteration "+ str(iterationCount))
      for modelCnt, modelIn in enumerate(self.orderList):
        tempTargetEvaluations[modelIn].resetData()
        dependentOutput = self.__retrieveDependentOutput(modelIn, gotOutputs, typeOutputs)
        if iterationCount == 1  and self.activatePicard:
          try              : sampledVars = Input[modelIn][0][1]['SampledVars'].keys()
          except           : sampledVars = Input[modelIn][1]['SampledVars'].keys()
          for initCondToSet in [x for x in self.modelsDictionary[modelIn]['Input'] if x not in set(dependentOutput.keys()+sampledVars)]:
            if initCondToSet in self.initialConditions.keys(): dependentOutput[initCondToSet] = self.initialConditions[initCondToSet]
            else                                             : self.raiseAnError(IOError,"No initial conditions provided for variable "+ initCondToSet)
        Input[modelIn]  = self.modelsDictionary[modelIn]['Instance'].updateInputFromOutside(Input[modelIn], dependentOutput)
        try              : Input[modelIn][0][1]['prefix'], Input[modelIn][0][1]['uniqueHandler'] = modelIn+"|"+identifier, self.name+identifier
        except           : Input[modelIn][1]['prefix'   ], Input[modelIn][1]['uniqueHandler'   ] = modelIn+"|"+identifier, self.name+identifier
        nextModel = False
        while not nextModel:
          moveOn = False
          while not moveOn:
<<<<<<< HEAD
            if jobHandler.howManyFreeSpots() > 0:
=======
            if jobHandler.availability() > 0:
              #with self.lockSystem:
>>>>>>> d8aabada
              self.modelsDictionary[modelIn]['Instance'].run(copy.deepcopy(Input[modelIn]),jobHandler)
              while not jobHandler.isThisJobFinished(modelIn+"|"+identifier): time.sleep(1.e-3)
              nextModel, moveOn = True, True
            else: time.sleep(1.e-3)
          # get job that just finished
          finishedRun = jobHandler.getFinished(jobIdentifier = modelIn+"|"+identifier, uniqueHandler=self.name+identifier)
          if finishedRun[0].getEvaluation() == -1:
            for modelToRemove in self.orderList:
              if modelToRemove != modelIn: jobHandler.getFinished(jobIdentifier = modelToRemove + "|" + identifier, uniqueHandler = self.name + identifier)
            self.raiseAnError(RuntimeError,"The Model "+modelIn + " failed!")
          # get back the output in a general format
          self.modelsDictionary[modelIn]['Instance'].finalizeModelOutput(finishedRun[0])
          self.modelsDictionary[modelIn]['Instance'].collectOutput(finishedRun[0],tempTargetEvaluations[modelIn])
          returnDict[modelIn]  = {}
          responseSpace = tempTargetEvaluations[modelIn].getParametersValues('outputs', nodeId = 'RecontructEnding')
          inputSpace = tempTargetEvaluations[modelIn].getParametersValues('inputs', nodeId = 'RecontructEnding')
          #inputSpaceOut = tempTargetEvaluations[modelIn].getParametersValues('inputs', nodeId = 'RecontructEnding')
          typeOutputs[modelCnt] = tempTargetEvaluations[modelIn].type
#           if typeOutputs[modelCnt] != 'HistorySet':
#             gotOutputs[modelCnt], inputSpace = {}, {}
#             for key,value in responseSpace.items(): gotOutputs[modelCnt][key] = np.atleast_1d(value[-1])
#             for key,value in inputSpace.items()   : inputSpace[key]           = np.atleast_1d(value[-1])
#           else:
#             gotOutputs[modelCnt], inputSpace = responseSpace.values()[-1], inputSpace.values()[-1]
          gotOutputs[modelCnt]  = responseSpace if typeOutputs[modelCnt] != 'HistorySet' else responseSpace.values()[-1]
          #store the result in return dictionary
          returnDict[modelIn]['outputSpaceParams'] = gotOutputs[modelCnt]
          returnDict[modelIn]['inputSpaceParams' ] = inputSpace if typeOutputs[modelCnt] != 'HistorySet' else inputSpace.values()[-1]
          returnDict[modelIn]['metadata'         ] = tempTargetEvaluations[modelIn].getAllMetadata()
          #returnDict[modelIn] = {'outputSpaceParams':gotOutputs[modelCnt],'inputSpaceParams':tempTargetEvaluations[modelIn].getParametersValues('inputs', nodeId = 'RecontructEnding'),'metadata':tempTargetEvaluations[modelIn].getAllMetadata()}
          if self.activatePicard:
            # compute residue
            residueContainer[modelIn]['iterValues'][1] = copy.copy(residueContainer[modelIn]['iterValues'][0])
            for out in gotOutputs[modelCnt].keys():
              residueContainer[modelIn]['iterValues'][0][out] = copy.copy(gotOutputs[modelCnt][out])
              if iterationCount == 1: residueContainer[modelIn]['iterValues'][1][out] = np.zeros(len(residueContainer[modelIn]['iterValues'][0][out]))
            for out in gotOutputs[modelCnt].keys():
              if np.asarray(residueContainer[modelIn]['iterValues'][0][out]).shape != np.asarray(residueContainer[modelIn]['iterValues'][1][out]).shape:
                pass
              residueContainer[modelIn]['residue'][out] = abs(np.asarray(residueContainer[modelIn]['iterValues'][0][out]) - np.asarray(residueContainer[modelIn]['iterValues'][1][out]))
            residueContainer[modelIn]['Norm'] =  np.linalg.norm(np.asarray(residueContainer[modelIn]['iterValues'][1].values())-np.asarray(residueContainer[modelIn]['iterValues'][0].values()))
      if self.activatePicard:
        iterZero, iterOne = [],[]
        for modelIn in self.orderList:
          iterZero += residueContainer[modelIn]['iterValues'][0].values()
          iterOne  += residueContainer[modelIn]['iterValues'][1].values()
        residueContainer['TotalResidue'] = np.linalg.norm(np.asarray(iterOne)-np.asarray(iterZero))
        self.raiseAMessage("Picard's Iteration Norm: "+ str(residueContainer['TotalResidue']))
        if residueContainer['TotalResidue'] <= self.convergenceTol:
          self.raiseAMessage("Picard's Iteration converged. Norm: "+ str(residueContainer['TotalResidue']))
          break
    returnEvaluation = returnDict, tempTargetEvaluations
    return returnEvaluation

"""
 Factory......
"""
__base = 'model'
__interFaceDict = {}
__interFaceDict['Dummy'         ] = Dummy
__interFaceDict['ROM'           ] = ROM
__interFaceDict['ExternalModel' ] = ExternalModel
__interFaceDict['Code'          ] = Code
__interFaceDict['PostProcessor' ] = PostProcessor
__interFaceDict['EnsembleModel' ] = EnsembleModel
#__interFaceDict                   = (__interFaceDict.items()+CodeInterfaces.__interFaceDict.items()) #try to use this and remove the code interface
__knownTypes                      = list(__interFaceDict.keys())

#here the class methods are called to fill the information about the usage of the classes
for classType in __interFaceDict.values():
  classType.generateValidateDict()
  classType.specializeValidateDict()

def addKnownTypes(newDict):
  """
    Function to add in the module dictionaries the known types
    @ In, newDict, dict, the dict of known types
    @ Out, None
  """
  for name,value in newDict.items():
    __interFaceDict[name]=value
    __knownTypes.append(name)

def knownTypes():
  """
    Return the known types
    @ In, None
    @ Out, knownTypes, list, list of known types
  """
  return __knownTypes

needsRunInfo = True

def returnInstance(Type,runInfoDict,caller):
  """
    function used to generate a Model class
    @ In, Type, string, Model type
    @ Out, returnInstance, instance, Instance of the Specialized Model class
  """
  try: return __interFaceDict[Type](runInfoDict)
  except KeyError: caller.raiseAnError(NameError,'MODELS','not known '+__base+' type '+Type)

def validate(className,role,what,caller):
  """
    This is the general interface for the validation of a model usage
    @ In, className, string, the name of the class
    @ In, role, string, the role assumed in the Step
    @ In, what, string, type of object
    @ In, caller, instance, the instance of the caller
    @ Out, None
  """
  if className in __knownTypes: return __interFaceDict[className].localValidateMethod(role,what)
  else : caller.raiseAnError(IOError,'MODELS','the class '+str(className)+' it is not a registered model')<|MERGE_RESOLUTION|>--- conflicted
+++ resolved
@@ -1233,8 +1233,7 @@
     """
     inRun = copy.copy(self._manipulateInput(Input[0][0]))
     uniqueHandler = Input[0][1]['uniqueHandler'] if 'uniqueHandler' in Input[0][1].keys() else 'any'
-<<<<<<< HEAD
-    jobHandler.submitDict['Internal']((inRun,Input[1],),self.__externalRun,str(Input[0][1]['prefix']),metadata=Input[0][1], modulesToImport = self.mods,uniqueHandler=uniqueHandler)
+    jobHandler.addInternal((inRun,Input[1],),self.__externalRun,str(Input[0][1]['prefix']),metadata=Input[0][1], modulesToImport = self.mods,uniqueHandler=uniqueHandler)
 
   def collectOutput(self,finishedJob,output,options=None):
     """
@@ -1255,10 +1254,6 @@
           if outputSize == -1: outputSize = len(np.atleast_1d(outcomes[key]))
           if not utils.sizeMatch(outcomes[key],outputSize): self.raiseAnError(Exception,"the time series size needs to be the same for the output space in a HistorySet!")
     Dummy.collectOutput(self, finishedJob, output, options)
-=======
-
-    jobHandler.addInternal((inRun,Input[1],),self.__externalRun,str(Input[0][1]['prefix']),metadata=Input[0][1], modulesToImport = self.mods,uniqueHandler=uniqueHandler)
->>>>>>> d8aabada
 #
 #
 #
@@ -2240,12 +2235,8 @@
         while not nextModel:
           moveOn = False
           while not moveOn:
-<<<<<<< HEAD
-            if jobHandler.howManyFreeSpots() > 0:
-=======
             if jobHandler.availability() > 0:
               #with self.lockSystem:
->>>>>>> d8aabada
               self.modelsDictionary[modelIn]['Instance'].run(copy.deepcopy(Input[modelIn]),jobHandler)
               while not jobHandler.isThisJobFinished(modelIn+"|"+identifier): time.sleep(1.e-3)
               nextModel, moveOn = True, True
