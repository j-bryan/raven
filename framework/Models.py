--- conflicted
+++ resolved
@@ -1197,13 +1197,9 @@
     if type(returnedCommand).__name__ != 'tuple'  : self.raiseAnError(IOError, "the generateCommand method in code interface must return a tuple")
     if type(returnedCommand[0]).__name__ != 'list': self.raiseAnError(IOError, "the first entry in tuple returned by generateCommand method needs to be a list of tuples!")
     executeCommand, self.outFileRoot = returnedCommand
-<<<<<<< HEAD
-    jobHandler.submitDict['External'](executeCommand,self.outFileRoot,metaData['subDirectory'],metadata=metaData,codePointer=self.code)
-=======
     uniqueHandler = inputFiles[1]['uniqueHandler'] if 'uniqueHandler' in inputFiles[1].keys() else 'any'
     identifier    = inputFiles[1]['prefix'] if 'prefix' in inputFiles[1].keys() else None
-    jobHandler.submitDict['External'](executeCommand,self.outFileRoot,jobHandler.runInfoDict['TempWorkingDir'],identifier=identifier,metadata=metaData,codePointer=self.code,uniqueHandler = uniqueHandler)
->>>>>>> 2fc7db32
+    jobHandler.submitDict['External'](executeCommand,self.outFileRoot,metaData['subDirectory'],identifier=identifier,metadata=metaData,codePointer=self.code,uniqueHandler = uniqueHandler)
     found = False
     for index, inputFile in enumerate(self.currentInputFiles):
       if inputFile.getExt() in self.code.getInputExtension():
