# Copyright 2017 Battelle Energy Alliance, LLC
#
# Licensed under the Apache License, Version 2.0 (the "License");
# you may not use this file except in compliance with the License.
# You may obtain a copy of the License at
#
# http://www.apache.org/licenses/LICENSE-2.0
#
# Unless required by applicable law or agreed to in writing, software
# distributed under the License is distributed on an "AS IS" BASIS,
# WITHOUT WARRANTIES OR CONDITIONS OF ANY KIND, either express or implied.
# See the License for the specific language governing permissions and
# limitations under the License.
"""
Created on April 1, 2021

@author: talbpaul
"""

<<<<<<< HEAD
from OutStreams import OutStreamInterface, OutStreamEntity
=======
from abc import abstractmethod
from OutStreams import OutStreamInterface
>>>>>>> d16b8037

class PlotInterface(OutStreamInterface):
  """
    Archetype for Plot implementations
  """
  @classmethod
  def getInputSpecification(cls):
    """
      Method to get a reference to a class that specifies the input data for class "cls".
      @ In, cls, the class for which we are retrieving the specification
      @ Out, inputSpecification, InputData.ParameterInput, class to use for specifying the input of cls.
    """
    spec = super().getInputSpecification()
    return spec

  def __init__(self):
    """
      Init of Base class
      @ In, None
      @ Out, None
    """
    super().__init__()
    self.printTag = 'PlotInterface'

  def handleInput(self, spec):
    """
      Loads the input specs for this object.
      @ In, spec, InputData.ParameterInput, input specifications
      @ Out, None
    """
    super().handleInput(spec)

  def initialize(self, stepEntities):
    """
      Function to initialize the OutStream. It basically looks for the "data"
      object and links it to the system.
      @ In, stepEntities, dict, contains all the Objects are going to be used in the
      current step. The sources are searched into this.
      @ Out, None
    """
    super().initialize(stepEntities)

  @abstractmethod
  def run(self):
    """
      Main run method.
      Generally, the sources from which data should be taken for plots has been established by now,
      often though the "initialize" method. This method should generate plots, and probably
      store them to file, depending on the strategy of this plotter. See examples in other plotters.
      @ In, None
      @ Out, None
    """

  ##################
  # Utility
  def findSource(self, name, stepEntities):
    """
      Find a source from the potential step sources.
      @ In, name, str, name of the source
      @ In, stepEntities, dict, entities from the Step
      @ Out, findSource, object, discovered object or None
    """
    for out in stepEntities['Output']:
      if isinstance(out, OutStreamEntity):
        continue
      if out.name == name:
        return out
    for inp in stepEntities['Input']:
      if inp.name == name:
        return inp
    for other in ['TargetEvaluation', 'SolutionExport']:
      if other in stepEntities:
        if stepEntities[other].name == name:
          return stepEntities[other]
    return None

  def getInitParams(self):
    """
      This function is called from the base class to print some of the
      information inside the class. Whatever is permanent in the class and not
      inherited from the parent class should be mentioned here. The information
      is passed back in the dictionary. No information about values that change
      during the simulation are allowed.
      @ In, None
      @ Out, paramDict, dict, dictionary containing the parameter names as keys
        and each parameter's initial value as the dictionary values
    """
    paramDict = super().getInitParams()
    paramDict['Global Class Type                  '] = 'Plotter'
    paramDict['Specialized Class Type             '] = self.type
    if self.overwrite:
      paramDict['Overwrite output everytime called'] = 'True'
    else:
      paramDict['Overwrite output everytime called'] = 'False'
    return paramDict<|MERGE_RESOLUTION|>--- conflicted
+++ resolved
@@ -17,12 +17,8 @@
 @author: talbpaul
 """
 
-<<<<<<< HEAD
+from abc import abstractmethod
 from OutStreams import OutStreamInterface, OutStreamEntity
-=======
-from abc import abstractmethod
-from OutStreams import OutStreamInterface
->>>>>>> d16b8037
 
 class PlotInterface(OutStreamInterface):
   """
