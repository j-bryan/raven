--- conflicted
+++ resolved
@@ -60,33 +60,22 @@
     cls.validateDict['Input' ][0]['multiplicity'] = 1
     cls.validateDict['Output'][0]['type'        ] = ['PointSet','DataSet']
 
-<<<<<<< HEAD
-  def copyModel(self, obj):
-    """
-      This method is aimed to copy the "obj" model in this instance
-      It is generally used for unpickling objects (models)
-=======
   def _copyModel(self, obj):
     """
       Set this instance to be a copy of the provided object.
       This is used to replace placeholder models with serialized objects
       during deserialization in IOStep.
->>>>>>> 1fde0236
       @ In, obj, instance, the instance of the object to copy from
       @ Out, None
     """
     if obj.type != self.type:
       self.raiseAnError(IOError,'Only objects of the same type can be copied! {} != {} !'.format(obj.type, self.type))
-<<<<<<< HEAD
-    self.__dict__.update(obj.__dict__)
-=======
     try:
       #If __getstate__ and __setstate__ available, use them
       self.__setstate__(obj.__getstate__())
     except AttributeError:
       #Otherwise just use object's dictionary
       self.__dict__.update(obj.__dict__)
->>>>>>> 1fde0236
 
   def _manipulateInput(self,dataIn):
     """
