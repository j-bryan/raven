--- conflicted
+++ resolved
@@ -33,12 +33,14 @@
 from utils import InputData, InputTypes
 #Internal Modules End--------------------------------------------------------------------------------
 
-class Model(utils.metaclass_insert(abc.ABCMeta,BaseType),Assembler):
+
+class Model(utils.metaclass_insert(abc.ABCMeta, BaseType), Assembler):
   """
     A model is something that given an input will return an output reproducing some physical model
     it could as complex as a stand alone code, a reduced order model trained somehow or something
     externally build and imported by the user
   """
+
   @classmethod
   def loadFromPlugins(cls):
     """
@@ -47,7 +49,6 @@
       @ Out, None
     """
     cls.plugins = importlib.import_module("Models.ModelPlugInFactory")
-
 
   @classmethod
   def getInputSpecification(cls):
@@ -61,40 +62,40 @@
     inputSpecification = super(Model, cls).getInputSpecification()
     inputSpecification.addParam("subType", InputTypes.StringType, True)
 
-    ## Begin alias tag
+    # # Begin alias tag
     AliasInput = InputData.parameterInputFactory("alias", contentType=InputTypes.StringType)
     AliasInput.addParam("variable", InputTypes.StringType, True)
-    AliasTypeInput = InputTypes.makeEnumType("aliasType","aliasTypeType",["input","output"])
+    AliasTypeInput = InputTypes.makeEnumType("aliasType", "aliasTypeType", ["input", "output"])
     AliasInput.addParam("type", AliasTypeInput, True)
     inputSpecification.addSub(AliasInput)
-    ## End alias tag
+    # # End alias tag
 
     return inputSpecification
 
-  validateDict                  = {}
-  validateDict['Input'  ]       = []
-  validateDict['Output' ]       = []
-  validateDict['Sampler']       = []
-  validateDict['Optimizer']     = []
-  testDict                      = {}
-  testDict                      = {'class':'','type':[''],'multiplicity':0,'required':False}
-  #FIXME: a multiplicity value is needed to control role that can have different class
-  #the possible inputs
+  validateDict = {}
+  validateDict['Input'  ] = []
+  validateDict['Output' ] = []
+  validateDict['Sampler'] = []
+  validateDict['Optimizer'] = []
+  testDict = {}
+  testDict = {'class':'', 'type':[''], 'multiplicity':0, 'required':False}
+  # FIXME: a multiplicity value is needed to control role that can have different class
+  # the possible inputs
   validateDict['Input'].append(testDict.copy())
   validateDict['Input'  ][0]['class'       ] = 'DataObjects'
-  validateDict['Input'  ][0]['type'        ] = ['PointSet','HistorySet']
+  validateDict['Input'  ][0]['type'        ] = ['PointSet', 'HistorySet']
   validateDict['Input'  ][0]['required'    ] = False
   validateDict['Input'  ][0]['multiplicity'] = 'n'
   validateDict['Input'].append(testDict.copy())
   validateDict['Input'  ][1]['class'       ] = 'Files'
   # FIXME there's lots of types that Files can be, so until XSD replaces this, commenting this out
-  #validateDict['Input'  ][1]['type'        ] = ['']
+  # validateDict['Input'  ][1]['type'        ] = ['']
   validateDict['Input'  ][1]['required'    ] = False
   validateDict['Input'  ][1]['multiplicity'] = 'n'
-  #the possible outputs
+  # the possible outputs
   validateDict['Output'].append(testDict.copy())
   validateDict['Output' ][0]['class'       ] = 'DataObjects'
-  validateDict['Output' ][0]['type'        ] = ['PointSet','HistorySet','DataSet']
+  validateDict['Output' ][0]['type'        ] = ['PointSet', 'HistorySet', 'DataSet']
   validateDict['Output' ][0]['required'    ] = False
   validateDict['Output' ][0]['multiplicity'] = 'n'
   validateDict['Output'].append(testDict.copy())
@@ -104,15 +105,15 @@
   validateDict['Output' ][1]['multiplicity'] = 'n'
   validateDict['Output'].append(testDict.copy())
   validateDict['Output' ][2]['class'       ] = 'OutStreams'
-  validateDict['Output' ][2]['type'        ] = ['Plot','Print']
+  validateDict['Output' ][2]['type'        ] = ['Plot', 'Print']
   validateDict['Output' ][2]['required'    ] = False
   validateDict['Output' ][2]['multiplicity'] = 'n'
-  #the possible samplers
+  # the possible samplers
   validateDict['Sampler'].append(testDict.copy())
-  validateDict['Sampler'][0]['class'       ] ='Samplers'
+  validateDict['Sampler'][0]['class'       ] = 'Samplers'
   validateDict['Sampler'][0]['required'    ] = False
   validateDict['Sampler'][0]['multiplicity'] = 1
-  validateDict['Sampler'][0]['type']         = ['MonteCarlo',
+  validateDict['Sampler'][0]['type'] = ['MonteCarlo',
                                                 'DynamicEventTree',
                                                 'Stratified',
                                                 'Grid',
@@ -130,18 +131,14 @@
                                                 'Metropolis',
                                                 'AdaptiveMetropolis']
   validateDict['Optimizer'].append(testDict.copy())
-  validateDict['Optimizer'][0]['class'       ] ='Optimizers'
+  validateDict['Optimizer'][0]['class'       ] = 'Optimizers'
   validateDict['Optimizer'][0]['required'    ] = False
   validateDict['Optimizer'][0]['multiplicity'] = 1
-  validateDict['Optimizer'][0]['type']         = ['SPSA',
+  validateDict['Optimizer'][0]['type'] = ['SPSA',
                                                   'FiniteDifference',
                                                   'ConjugateGradient',
-<<<<<<< HEAD
                                                   'SimulatedAnnealing',
                                                   'GeneticAlgorithm']
-=======
-                                                  'SimulatedAnnealing'] #'GeneticAlgorithm']
->>>>>>> d953b47a
 
   @classmethod
   def generateValidateDict(cls):
@@ -159,49 +156,49 @@
       @ In, None
       @ Out, None
     """
-    raise NotImplementedError('The class '+str(cls.__name__)+' has not implemented the method specializeValidateDict')
+    raise NotImplementedError('The class ' + str(cls.__name__) + ' has not implemented the method specializeValidateDict')
 
   @classmethod
-  def localValidateMethod(cls,who,what):
+  def localValidateMethod(cls, who, what):
     """
       This class method is called to test the compatibility of the class with its possible usage
       @ In, who, string, a string identifying the what is the role of what we are going to test (i.e. input, output etc)
       @ In, what, string, a list (or a general iterable) that will be playing the 'who' role
       @ Out, None
     """
-    #counting successful matches
+    # counting successful matches
     if who not in cls.validateDict.keys():
-      raise IOError('The role "{}" is not recognized for the entity "{}"'.format(who,cls))
+      raise IOError('The role "{}" is not recognized for the entity "{}"'.format(who, cls))
     for myItemDict in cls.validateDict[who]:
       myItemDict['tempCounter'] = 0
     for anItem in what:
       anItem['found'] = False
       for tester in cls.validateDict[who]:
         if anItem['class'] == tester['class']:
-          if anItem['class']=='Files':
-            #FIXME Files can accept any type, including None.
-            tester['tempCounter']+=1
-            anItem['found']=True
+          if anItem['class'] == 'Files':
+            # FIXME Files can accept any type, including None.
+            tester['tempCounter'] += 1
+            anItem['found'] = True
             break
           else:
             if anItem['type'] in tester['type']:
-              tester['tempCounter'] +=1
-              anItem['found']        = True
+              tester['tempCounter'] += 1
+              anItem['found'] = True
               break
-    #testing if the multiplicity of the argument is correct
+    # testing if the multiplicity of the argument is correct
     for tester in cls.validateDict[who]:
-      if tester['required']==True:
-        if tester['multiplicity']=='n' and tester['tempCounter']<1:
-          raise IOError('The number of times class = '+str(tester['class'])+' type= ' +str(tester['type'])+' is used as '+str(who)+' is improper. At least one object must be present!')
-      if tester['multiplicity']!='n' and tester['tempCounter']!=tester['multiplicity']:
-        raise IOError('The number of times class = '+str(tester['class'])+' type= ' +str(tester['type'])+' is used as '+str(who)+' is improper. Number of allowable times is '+str(tester['multiplicity'])+'.Got '+str(tester['tempCounter']))
-    #testing if all argument to be tested have been found
+      if tester['required'] == True:
+        if tester['multiplicity'] == 'n' and tester['tempCounter'] < 1:
+          raise IOError('The number of times class = ' + str(tester['class']) + ' type= ' + str(tester['type']) + ' is used as ' + str(who) + ' is improper. At least one object must be present!')
+      if tester['multiplicity'] != 'n' and tester['tempCounter'] != tester['multiplicity']:
+        raise IOError('The number of times class = ' + str(tester['class']) + ' type= ' + str(tester['type']) + ' is used as ' + str(who) + ' is improper. Number of allowable times is ' + str(tester['multiplicity']) + '.Got ' + str(tester['tempCounter']))
+    # testing if all argument to be tested have been found
     for anItem in what:
-      if anItem['found']==False:
-        raise IOError('It is not possible to use '+anItem['class']+' type = ' +anItem['type']+' as '+who)
+      if anItem['found'] == False:
+        raise IOError('It is not possible to use ' + anItem['class'] + ' type = ' + anItem['type'] + ' as ' + who)
     return True
 
-  def __init__(self,runInfoDict):
+  def __init__(self, runInfoDict):
     """
       Constructor
       @ In, runInfoDict, dict, the dictionary containing the runInfo (read in the XML input file)
@@ -209,50 +206,50 @@
     """
     BaseType.__init__(self)
     Assembler.__init__(self)
-    #if alias are defined in the input it defines a mapping between the variable names in the framework and the one for the generation of the input
-    #self.alias[framework variable name] = [input code name]. For Example, for a MooseBasedApp, the alias would be self.alias['internal_variable_name'] = 'Material|Fuel|thermal_conductivity'
-    self.alias    = {'input':{},'output':{}}
-    self.subType  = ''
+    # if alias are defined in the input it defines a mapping between the variable names in the framework and the one for the generation of the input
+    # self.alias[framework variable name] = [input code name]. For Example, for a MooseBasedApp, the alias would be self.alias['internal_variable_name'] = 'Material|Fuel|thermal_conductivity'
+    self.alias = {'input':{}, 'output':{}}
+    self.subType = ''
     self.runQueue = []
     self.printTag = 'MODEL'
     self.createWorkingDir = False
 
-  def _readMoreXML(self,xmlNode):
+  def _readMoreXML(self, xmlNode):
     """
       Function to read the portion of the xml input that belongs to this specialized class
       and initialize some stuff based on the inputs got
       @ In, xmlNode, xml.etree.ElementTree.Element, Xml element node
       @ Out, None
     """
-    Assembler._readMoreXML(self,xmlNode)
+    Assembler._readMoreXML(self, xmlNode)
     try:
       self.subType = xmlNode.attrib['subType']
     except KeyError:
-      self.raiseADebug("Failed in Node: "+str(xmlNode),verbostiy='silent')
-      self.raiseAnError(IOError,'missed subType for the model '+self.name)
+      self.raiseADebug("Failed in Node: " + str(xmlNode), verbostiy='silent')
+      self.raiseAnError(IOError, 'missed subType for the model ' + self.name)
     for child in xmlNode:
-      if child.tag =='alias':
+      if child.tag == 'alias':
         # the input would be <alias variable='internal_variable_name'>Material|Fuel|thermal_conductivity</alias>
         if 'variable' in child.attrib.keys():
           if 'type' in child.attrib.keys():
-            if child.attrib['type'].lower() not in ['input','output']:
-              self.raiseAnError(IOError,'the type of alias can be either "input" or "output". Got '+child.attrib['type'].lower())
-            aliasType           = child.attrib['type'].lower().strip()
+            if child.attrib['type'].lower() not in ['input', 'output']:
+              self.raiseAnError(IOError, 'the type of alias can be either "input" or "output". Got ' + child.attrib['type'].lower())
+            aliasType = child.attrib['type'].lower().strip()
             complementAliasType = 'output' if aliasType == 'input' else 'input'
           else:
-            self.raiseAnError(IOError,'not found the attribute "type" in the definition of one of the alias for model '+str(self.name) +' of type '+self.type)
+            self.raiseAnError(IOError, 'not found the attribute "type" in the definition of one of the alias for model ' + str(self.name) + ' of type ' + self.type)
           varFramework, varModel = child.attrib['variable'], child.text.strip()
           if varFramework in self.alias[aliasType].keys():
-            self.raiseAnError(IOError,' The alias for variable ' +varFramework+' has been already inputted in model '+str(self.name) +' of type '+self.type)
+            self.raiseAnError(IOError, ' The alias for variable ' + varFramework + ' has been already inputted in model ' + str(self.name) + ' of type ' + self.type)
           if varModel in self.alias[aliasType].values():
-            self.raiseAnError(IOError,' The alias ' +varModel+' has been already used for another variable in model '+str(self.name) +' of type '+self.type)
+            self.raiseAnError(IOError, ' The alias ' + varModel + ' has been already used for another variable in model ' + str(self.name) + ' of type ' + self.type)
           if varFramework in self.alias[complementAliasType].keys():
-            self.raiseAnError(IOError,' The alias for variable ' +varFramework+' has been already inputted ('+complementAliasType+') in model '+str(self.name) +' of type '+self.type)
+            self.raiseAnError(IOError, ' The alias for variable ' + varFramework + ' has been already inputted (' + complementAliasType + ') in model ' + str(self.name) + ' of type ' + self.type)
           if varModel in self.alias[complementAliasType].values():
-            self.raiseAnError(IOError,' The alias ' +varModel+' has been already used ('+complementAliasType+') for another variable in model '+str(self.name) +' of type '+self.type)
+            self.raiseAnError(IOError, ' The alias ' + varModel + ' has been already used (' + complementAliasType + ') for another variable in model ' + str(self.name) + ' of type ' + self.type)
           self.alias[aliasType][varFramework] = child.text.strip()
         else:
-          self.raiseAnError(IOError,'not found the attribute "variable" in the definition of one of the alias for model '+str(self.name) +' of type '+self.type)
+          self.raiseAnError(IOError, 'not found the attribute "variable" in the definition of one of the alias for model ' + str(self.name) + ' of type ' + self.type)
     # read local information
     self.localInputAndChecks(xmlNode)
     #################
@@ -271,21 +268,21 @@
                                                   (if True, we convert the name in the dictionary from the model names to the RAVEN names, False vice versa)
       @ Out, originalVariables, dict, dictionary of the original sampled variables
     """
-    if aliasType =='inout':
-      listAliasType = ['input','output']
+    if aliasType == 'inout':
+      listAliasType = ['input', 'output']
     else:
       listAliasType = [aliasType]
     originalVariables = copy.deepcopy(sampledVars)
     for aliasTyp in listAliasType:
-      for varFramework,varModel in self.alias[aliasTyp].items():
-        whichVar =  varModel if fromModelToFramework else varFramework
-        notFound = 2**62
-        found = sampledVars.pop(whichVar,[notFound])
+      for varFramework, varModel in self.alias[aliasTyp].items():
+        whichVar = varModel if fromModelToFramework else varFramework
+        notFound = 2 ** 62
+        found = sampledVars.pop(whichVar, [notFound])
         if not np.array_equal(np.asarray(found), [notFound]):
           if fromModelToFramework:
             sampledVars[varFramework] = originalVariables[varModel]
           else:
-            sampledVars[varModel]     = originalVariables[varFramework]
+            sampledVars[varModel] = originalVariables[varFramework]
     return originalVariables
 
   def _handleInput(self, paramInput):
@@ -297,8 +294,8 @@
     if "subType" in paramInput.parameterValues:
       self.subType = paramInput.parameterValues["subType"]
     else:
-      self.raiseADebug(" Failed in Node: "+str(xmlNode),verbostiy='silent')
-      self.raiseAnError(IOError,'missed subType for the model '+self.name)
+      self.raiseADebug(" Failed in Node: " + str(xmlNode), verbostiy='silent')
+      self.raiseAnError(IOError, 'missed subType for the model ' + self.name)
 
   @abc.abstractmethod
   def evaluateSample(self, myInput, samplerType, kwargs):
@@ -313,7 +310,7 @@
     """
     pass
 
-  def localInputAndChecks(self,xmlNode):
+  def localInputAndChecks(self, xmlNode):
     """
       Function to read the portion of the xml input that belongs to this specialized class
       and initialize some stuff based on the inputs got
@@ -334,9 +331,9 @@
     paramDict = {}
     paramDict['subType'] = self.subType
     for key, value in self.alias['input'].items():
-      paramDict['The model input variable '+str(value)+' is filled using the framework variable '] = key
+      paramDict['The model input variable ' + str(value) + ' is filled using the framework variable '] = key
     for key, value in self.alias['output'].items():
-      paramDict['The model output variable '+str(value)+' is filled using the framework variable '] = key
+      paramDict['The model output variable ' + str(value) + ' is filled using the framework variable '] = key
     return paramDict
 
   def localGetInitParams(self):
@@ -349,7 +346,7 @@
     paramDict = {}
     return paramDict
 
-  def initialize(self,runInfo,inputs,initDict=None):
+  def initialize(self, runInfo, inputs, initDict=None):
     """
       this needs to be over written if a re initialization of the model is need it gets called at every beginning of a step
       after this call the next one will be run
@@ -360,7 +357,7 @@
     pass
 
   @abc.abstractmethod
-  def createNewInput(self,myInput,samplerType,**kwargs):
+  def createNewInput(self, myInput, samplerType, **kwargs):
     """
       This function will return a new input to be submitted to the model, it is called by the sampler.
       @ In, myInput, list, the inputs (list) to start from to generate the new one
@@ -384,35 +381,35 @@
         @ Out, None
     """
     nRuns = 1
-    batchMode =  kwargs.get("batchMode", False)
+    batchMode = kwargs.get("batchMode", False)
     if batchMode:
       nRuns = kwargs["batchInfo"]['nRuns']
 
     for index in range(nRuns):
       if batchMode:
-        kw =  kwargs['batchInfo']['batchRealizations'][index]
+        kw = kwargs['batchInfo']['batchRealizations'][index]
       else:
         kw = kwargs
 
       prefix = kw.get("prefix")
-      uniqueHandler = kw.get("uniqueHandler",'any')
-      forceThreads = kw.get("forceThreads",False)
-
-      ## These kw are updated by createNewInput, so the job either should not
-      ## have access to the metadata, or it needs to be updated from within the
-      ## evaluateSample function, which currently is not possible since that
-      ## function does not know about the job instance.
+      uniqueHandler = kw.get("uniqueHandler", 'any')
+      forceThreads = kw.get("forceThreads", False)
+
+      # # These kw are updated by createNewInput, so the job either should not
+      # # have access to the metadata, or it needs to be updated from within the
+      # # evaluateSample function, which currently is not possible since that
+      # # function does not know about the job instance.
       metadata = kw
 
-      ## This may look a little weird, but due to how the parallel python library
-      ## works, we are unable to pass a member function as a job because the
-      ## pp library loses track of what self is, so instead we call it from the
-      ## class and pass self in as the first parameter
+      # # This may look a little weird, but due to how the parallel python library
+      # # works, we are unable to pass a member function as a job because the
+      # # pp library loses track of what self is, so instead we call it from the
+      # # class and pass self in as the first parameter
       jobHandler.addJob((self, myInput, samplerType, kw), self.__class__.evaluateSample, prefix, metadata=metadata,
                         uniqueHandler=uniqueHandler, forceUseThreads=forceThreads,
                         groupInfo={'id': kwargs['batchInfo']['batchId'], 'size': nRuns} if batchMode else None)
 
-  def addOutputFromExportDictionary(self,exportDict,output,options,jobIdentifier):
+  def addOutputFromExportDictionary(self, exportDict, output, options, jobIdentifier):
     """
       Method that collects the outputs from them export dictionary
       @ In, exportDict, dict, dictionary containing the output/input values: {'inputSpaceParams':dict(sampled variables),
@@ -424,14 +421,14 @@
       @ Out, None
     """
     if output.type == 'HDF5':
-      optionsIn = {'group':self.name+str(jobIdentifier)}
+      optionsIn = {'group':self.name + str(jobIdentifier)}
       if options is not None:
         optionsIn.update(options)
-      output.addGroupDataObjects(optionsIn,exportDict,False)
+      output.addGroupDataObjects(optionsIn, exportDict, False)
     else:
-      self.collectOutputFromDict(exportDict,output,options)
-
-  def collectOutput(self,collectFrom,storeTo,options=None):
+      self.collectOutputFromDict(exportDict, output, options)
+
+  def collectOutput(self, collectFrom, storeTo, options=None):
     """
       Method that collects the outputs from the previous run
       @ In, collectFrom, InternalRunner object, instance of the run just finished
@@ -439,13 +436,13 @@
       @ In, options, dict, optional, dictionary of options that can be passed in when the collect of the output is performed by another model (e.g. EnsembleModel)
       @ Out, None
     """
-    #if a addOutput is present in nameSpace of storeTo it is used
+    # if a addOutput is present in nameSpace of storeTo it is used
     if 'addOutput' in dir(storeTo):
       storeTo.addOutput(collectFrom)
     else:
-      self.raiseAnError(IOError,'The place where we want to store the output has no addOutput method!')
-
-  def getAdditionalInputEdits(self,inputInfo):
+      self.raiseAnError(IOError, 'The place where we want to store the output has no addOutput method!')
+
+  def getAdditionalInputEdits(self, inputInfo):
     """
       Collects additional edits for the sampler to use when creating a new input.  By default does nothing.
       @ In, inputInfo, dict, dictionary in which to add edits
