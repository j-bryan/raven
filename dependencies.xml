<!--
Structure:
<root>
  <install-method>
    ...
  </install method>
  <next-install-method> etc
</root>
Note all install methods after "main" take
  Instructions:

 add library:                <library>pinned.version.number</library>
 add with no pinned version: <library/>
 remove a library:           <library>remove</library>
 action for limited OS:      <library os='windows'>...
 add library from forge:     <library source='forge'>...
 optional:                   <library optional='True'>...
 skip run/install check:     <library skip_check='True'>...
 add pip library with extra parameters:
                             <ray source="pip" pip_extra="[tune]">1.9</ray>
   the above will use pip_extra to translate into a command:
     pip install ray[tune]==1.9.*
   which installs ray and the dependencies for Ray Tune

 default OS is "all"
 default source is "conda" meaning main conda repo
 default optional is "false"

 For more information about the command line arguments to library_handler.sh, see that module.
 Also try
       `python library_handler.sh -h` and
       `python library_handler.sh conda -h`

 end reading flow
-->
<dependencies>
  <main>
    <h5py>2.10</h5py>
    <numpy>1.18</numpy>
    <scipy>1.2</scipy>
    <scikit-learn>0.21</scikit-learn>
    <pandas>1.1</pandas>
    <xarray>0.16</xarray>
    <netcdf4>1.5</netcdf4>
    <matplotlib>3.2</matplotlib>
    <statsmodels/>
    <cloudpickle>1.6</cloudpickle>
    <tensorflow>2.0</tensorflow>
    <python skip_check='True'>3</python>
    <hdf5 skip_check='True'/>
    <swig skip_check='True'/>
    <pylint/>
    <coverage/>
    <lxml/>
    <psutil/>
    <pip/>
    <importlib_metadata/>
    <pyside2/>
    <nomkl os='linux' skip_check='True'/>
    <numexpr os='linux'/>
    <cmake skip_check='True' optional='True'/>
    <ray os="mac,linux" source="pip" pip_extra="[default]">1.9</ray>
    <imageio>2.9</imageio>
    <line_profiler optional='True'/>
    <!-- <ete3 optional='True'/> -->
    <pywavelets optional='True'>1.1</pywavelets>
<<<<<<< HEAD
    <numdifftools source="pip">0.9.39</numdifftools>
=======
    <fmpy optional='True'/>
>>>>>>> 1d0992ee
    <xmlschema source="pip"/>
    <pyomo optional='True'/>
    <cmake skip_check='True' optional='True'/>
    <glpk skip_check='True' optional='True'/>
    <ipopt source="forge" skip_check='True' optional='True'/>
    <cyipopt skip_check='True' optional='True'/>
  </main>
  <alternate name="pip">
    <hdf5>remove</hdf5>
    <swig>remove</swig>
    <pip>remove</pip>
    <python>remove</python>
    <nomkl>remove</nomkl>
    <numexpr>remove</numexpr>
  </alternate>
</dependencies><|MERGE_RESOLUTION|>--- conflicted
+++ resolved
@@ -64,11 +64,8 @@
     <line_profiler optional='True'/>
     <!-- <ete3 optional='True'/> -->
     <pywavelets optional='True'>1.1</pywavelets>
-<<<<<<< HEAD
     <numdifftools source="pip">0.9.39</numdifftools>
-=======
     <fmpy optional='True'/>
->>>>>>> 1d0992ee
     <xmlschema source="pip"/>
     <pyomo optional='True'/>
     <cmake skip_check='True' optional='True'/>
