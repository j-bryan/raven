[Tests]
  [./Fourier]
    type = 'RavenPython'
    input = 'testFourier.py'
  [../]
  [./PolynomialRegression]
    type = 'RavenPython'
    input = 'testPolynomialRegression.py'
  [../]
  [./Wavelet]
    type = 'RavenPython'
    input = 'testWavelet.py'
    required_libraries = 'pywavelets'
  [../]
  [./Filters]
    type = 'RavenPython'
    input = 'testFilters.py'
  [../]
  [./FunctionTransformers]
    type = 'RavenPython'
    input = 'testFunctionTransformers.py'
  [../]
  [./OutTruncation]
    type = 'RavenPython'
    input = 'testOutTruncation.py'
  [../]
  [./Normalization]
    type = 'RavenPython'
    input = 'testNormalization.py'
  [../]
<<<<<<< HEAD
  [./PreserveCDF]
    type = 'RavenPython'
    input = 'testPreserveCDF.py'
  [../]
  [./Differencing]
    type = 'RavenPython'
    input = 'testDifferencing.py'
  [../]
  [./STL]
    type = 'RavenPython'
    input = 'testSTL.py'
=======
  [./Distributions]
    type = 'RavenPython'
    input = 'testDistributionTransformations.py'
>>>>>>> 8e5c2326
  [../]
[]<|MERGE_RESOLUTION|>--- conflicted
+++ resolved
@@ -28,7 +28,6 @@
     type = 'RavenPython'
     input = 'testNormalization.py'
   [../]
-<<<<<<< HEAD
   [./PreserveCDF]
     type = 'RavenPython'
     input = 'testPreserveCDF.py'
@@ -40,10 +39,8 @@
   [./STL]
     type = 'RavenPython'
     input = 'testSTL.py'
-=======
   [./Distributions]
     type = 'RavenPython'
     input = 'testDistributionTransformations.py'
->>>>>>> 8e5c2326
   [../]
 []