<?xml version="1.0" encoding="UTF-8"?>
<Simulation verbosity='debug'>
<RunInfo>
    <WorkingDir>test_merge_2_databases</WorkingDir>
    <Files>ideal_pump.i,ideal_pump_control.py</Files>
    <Sequence>MonteCarlo,test_extract,test_push_in,test_extract_again</Sequence>
    <batchSize>1</batchSize>
</RunInfo>
<Models>
    <Code name='MyRAVEN' subType='RAVEN'><executable>%FRAMEWORK_DIR%/../RAVEN-%METHOD%</executable></Code>
</Models>
<Samplers>
  <MonteCarlo     name='RAVENmc3'>
      <sampler_init>
          <limit>10</limit>
          <initial_seed>1</initial_seed>
      </sampler_init>
  </MonteCarlo>
</Samplers>
<Steps>
    <MultiRun name='MonteCarlo'>
        <Input   class='Files'      type=''          >ideal_pump.i</Input>
        <Input   class='Files'      type=''          >ideal_pump_control.py</Input>
        <Model   class='Models'     type='Code'      >MyRAVEN</Model>
        <Sampler class='Samplers'   type='MonteCarlo'>RAVENmc3</Sampler>
        <Output  class='Databases'  type='HDF5'      >MC_MERGE_EXTRACT_STEP</Output>
    </MultiRun>
    <IOStep name='test_extract'>
        <Input   class='Databases' type='HDF5'   >MC_MERGE_EXTRACT_STEP</Input>
<<<<<<< HEAD
        <Input   class='Databases' type='HDF5'   >MC_MERGE_EXTRACT_STEP</Input>
        <Input   class='Databases' type='HDF5'   >MC_MERGE_EXTRACT_STEP</Input>
        <Input   class='Databases' type='HDF5'   >MC_MERGE_EXTRACT_STEP</Input>
=======
        <Output  class='DataObjects'    type='HistorySet'>HistorySet_from_database</Output>
        <Input   class='Databases' type='HDF5'   >MC_MERGE_EXTRACT_STEP</Input>
        <Output  class='DataObjects'    type='HistorySet'>HistorySet_from_database</Output>
        
        <Input   class='Databases' type='HDF5'   >MC_MERGE_EXTRACT_STEP</Input>
        <Output  class='DataObjects'    type='Point'>Point_from_database</Output>
        <Input   class='Databases' type='HDF5'   >MC_MERGE_EXTRACT_STEP</Input>
        <Output  class='DataObjects'    type='Point'>Point_from_database</Output>
        
>>>>>>> 02f76db1
        <Input   class='Databases' type='HDF5'   >MC_MERGE_EXTRACT_STEP</Input>
        <Input   class='Databases' type='HDF5'   >MC_MERGE_EXTRACT_STEP</Input>
        <Input   class='Databases' type='HDF5'   >MC_MERGE_EXTRACT_STEP</Input>
<<<<<<< HEAD
        <Input   class='Databases' type='HDF5'   >MC_MERGE_EXTRACT_STEP</Input>

        <Output  class='DataObjects'    type='Histories'>histories_from_database</Output>
        <Output  class='DataObjects'    type='Histories'>histories_from_database</Output>
        <Output  class='DataObjects'    type='TimePoint'>timepoint_from_database</Output>
        <Output  class='DataObjects'    type='TimePoint'>timepoint_from_database</Output>
        <Output  class='DataObjects'    type='History'>history_from_database</Output>
        <Output  class='DataObjects'    type='History'>history_from_database</Output>
        <Output  class='DataObjects'    type='TimePointSet'>timepointset_from_database</Output>
        <Output  class='DataObjects'    type='TimePointSet'>timepointset_from_database</Output>
        <Output    class='OutStreamManager' type='Print'     >timepointset_from_database_dump</Output>
    </IOStep>
    <IOStep name='test_push_in'>
        <Input  class='DataObjects'    type='Histories'>histories_from_database</Input>
        <Input  class='DataObjects'    type='TimePoint'>timepoint_from_database</Input>
        <Input  class='DataObjects'    type='History'>history_from_database</Input>
        <Input  class='DataObjects'    type='TimePointSet'>timepointset_from_database</Input>

        <Output   class='Databases' type='HDF5'   >MC_MERGE_PUSH_STEP</Output>
        <Output   class='Databases' type='HDF5'   >MC_MERGE_PUSH_STEP</Output>
        <Output   class='Databases' type='HDF5'   >MC_MERGE_PUSH_STEP</Output>
=======
        <Output  class='DataObjects'    type='PointSet'>Pointset_from_database</Output>
        <Input   class='Databases' type='HDF5'   >MC_MERGE_EXTRACT_STEP</Input>
        <Output  class='DataObjects'    type='PointSet'>Pointset_from_database</Output>
        <Output    class='OutStreamManager' type='Print'     >Pointset_from_database_dump</Output>
    </IOStep>
    <IOStep name='test_push_in'>
        <Input  class='DataObjects'    type='HistorySet'>HistorySet_from_database</Input>
        <Output   class='Databases' type='HDF5'   >MC_MERGE_PUSH_STEP</Output>
        <Input  class='DataObjects'    type='Point'>Point_from_database</Input>
        <Output   class='Databases' type='HDF5'   >MC_MERGE_PUSH_STEP</Output>
        <Input  class='DataObjects'    type='History'>history_from_database</Input>
        <Output   class='Databases' type='HDF5'   >MC_MERGE_PUSH_STEP</Output>
        <Input  class='DataObjects'    type='PointSet'>Pointset_from_database</Input>
>>>>>>> 02f76db1
        <Output   class='Databases' type='HDF5'   >MC_MERGE_PUSH_STEP</Output>
    </IOStep>
    <IOStep name='test_extract_again'>
        <Input   class='Databases' type='HDF5'   >MC_MERGE_PUSH_STEP</Input>
<<<<<<< HEAD
        <Input   class='Databases' type='HDF5'   >MC_MERGE_PUSH_STEP</Input>
=======
        <Output  class='DataObjects'    type='HistorySet'>HistorySet_IN_database</Output>
        <Input   class='Databases' type='HDF5'   >MC_MERGE_PUSH_STEP</Input>
        <Output  class='DataObjects'    type='Point'>Point_IN_database</Output>
>>>>>>> 02f76db1
        <Input   class='Databases' type='HDF5'   >MC_MERGE_PUSH_STEP</Input>
        <Input   class='Databases' type='HDF5'   >MC_MERGE_PUSH_STEP</Input>
<<<<<<< HEAD

        <Output  class='DataObjects'    type='Histories'>histories_IN_database</Output>
        <Output  class='DataObjects'    type='TimePoint'>timepoint_IN_database</Output>
        <Output  class='DataObjects'    type='History'>history_IN_database</Output>
        <Output  class='DataObjects'    type='TimePointSet'>timepointset_IN_database</Output>
        <Output  class='OutStreamManager' type='Print'     >timepointset_IN_database_dump</Output>
=======
        <Output  class='DataObjects'    type='PointSet'>Pointset_IN_database</Output>
        <Output  class='OutStreamManager' type='Print'     >Pointset_IN_database_dump</Output>
>>>>>>> 02f76db1
    </IOStep>
</Steps>
<Databases>
        <HDF5 name="MC_MERGE_EXTRACT_STEP"/>
        <HDF5 name="MC_MERGE_PUSH_STEP"/>
</Databases>
<OutStreamManager>
  <Print name='Pointset_from_database_dump'>
    <type>csv</type>
    <source>Pointset_from_database</source>
  </Print>
  <Print name='Pointset_IN_database_dump'>
    <type>csv</type>
    <source>Pointset_IN_database</source>
  </Print>

</OutStreamManager>


<DataObjects>
   <Point name='Point_from_database' historyName="1">
       <options><inputRow>-1</inputRow></options>
       <Input>dummy_for_branch</Input>
       <Output>pipe1_Hw,pump_mass_flow_rate,time</Output>
   </Point>
   <Point name='Point_IN_database' historyName="HistorySet_from_database|0">
       <options><inputRow>-1</inputRow></options>
       <Input>dummy_for_branch</Input>
       <Output>pipe1_Hw,pump_mass_flow_rate,time</Output>
   </Point>
   <PointSet name='Pointset_from_database'>
       <options><inputRow>-1</inputRow></options>
       <Input>dummy_for_branch</Input>
       <Output>pipe1_Hw,pump_mass_flow_rate,time</Output>
   </PointSet>
   <PointSet name='Pointset_IN_database' >
       <options><inputRow>-1</inputRow></options>
       <Input>dummy_for_branch</Input>
       <Output>pipe1_Hw,pump_mass_flow_rate,time</Output>
   </PointSet>
   <History name='history_from_database' historyName="1">
       <options><inputRow>-1</inputRow></options>
       <Input>dummy_for_branch</Input>
       <Output>pipe1_Hw,pump_mass_flow_rate,time</Output>
   </History>
   <History name='history_IN_database' historyName="HistorySet_from_database|0">
       <options><inputRow>-1</inputRow></options>
       <Input>dummy_for_branch</Input>
       <Output>pipe1_Hw,pump_mass_flow_rate,time</Output>
   </History>
   <HistorySet name='HistorySet_from_database'>
       <options><inputRow>-1</inputRow></options>
        <Input>dummy_for_branch</Input>
        <Output>pipe1_Hw,pump_mass_flow_rate,time</Output>
   </HistorySet>
   <HistorySet name='HistorySet_IN_database'>
       <options><inputRow>-1</inputRow></options>
       <Input>dummy_for_branch</Input>
       <Output>pipe1_Hw,pump_mass_flow_rate,time</Output>
   </HistorySet>
</DataObjects>
</Simulation><|MERGE_RESOLUTION|>--- conflicted
+++ resolved
@@ -27,85 +27,48 @@
     </MultiRun>
     <IOStep name='test_extract'>
         <Input   class='Databases' type='HDF5'   >MC_MERGE_EXTRACT_STEP</Input>
-<<<<<<< HEAD
         <Input   class='Databases' type='HDF5'   >MC_MERGE_EXTRACT_STEP</Input>
         <Input   class='Databases' type='HDF5'   >MC_MERGE_EXTRACT_STEP</Input>
         <Input   class='Databases' type='HDF5'   >MC_MERGE_EXTRACT_STEP</Input>
-=======
-        <Output  class='DataObjects'    type='HistorySet'>HistorySet_from_database</Output>
-        <Input   class='Databases' type='HDF5'   >MC_MERGE_EXTRACT_STEP</Input>
-        <Output  class='DataObjects'    type='HistorySet'>HistorySet_from_database</Output>
-        
-        <Input   class='Databases' type='HDF5'   >MC_MERGE_EXTRACT_STEP</Input>
-        <Output  class='DataObjects'    type='Point'>Point_from_database</Output>
-        <Input   class='Databases' type='HDF5'   >MC_MERGE_EXTRACT_STEP</Input>
-        <Output  class='DataObjects'    type='Point'>Point_from_database</Output>
-        
->>>>>>> 02f76db1
         <Input   class='Databases' type='HDF5'   >MC_MERGE_EXTRACT_STEP</Input>
         <Input   class='Databases' type='HDF5'   >MC_MERGE_EXTRACT_STEP</Input>
         <Input   class='Databases' type='HDF5'   >MC_MERGE_EXTRACT_STEP</Input>
-<<<<<<< HEAD
         <Input   class='Databases' type='HDF5'   >MC_MERGE_EXTRACT_STEP</Input>
 
-        <Output  class='DataObjects'    type='Histories'>histories_from_database</Output>
-        <Output  class='DataObjects'    type='Histories'>histories_from_database</Output>
-        <Output  class='DataObjects'    type='TimePoint'>timepoint_from_database</Output>
-        <Output  class='DataObjects'    type='TimePoint'>timepoint_from_database</Output>
-        <Output  class='DataObjects'    type='History'>history_from_database</Output>
-        <Output  class='DataObjects'    type='History'>history_from_database</Output>
-        <Output  class='DataObjects'    type='TimePointSet'>timepointset_from_database</Output>
-        <Output  class='DataObjects'    type='TimePointSet'>timepointset_from_database</Output>
-        <Output    class='OutStreamManager' type='Print'     >timepointset_from_database_dump</Output>
+        <Output  class='DataObjects'      type='HistorySet'>HistorySet_from_database</Output>
+        <Output  class='DataObjects'      type='HistorySet'>HistorySet_from_database</Output>
+        <Output  class='DataObjects'      type='Point'     >Point_from_database</Output>
+        <Output  class='DataObjects'      type='Point'     >Point_from_database</Output>
+        <Output  class='DataObjects'      type='History'   >history_from_database</Output>
+        <Output  class='DataObjects'      type='History'   >history_from_database</Output>
+        <Output  class='DataObjects'      type='PointSet'  >Pointset_from_database</Output>
+        <Output  class='DataObjects'      type='PointSet'  >Pointset_from_database</Output>
+
+        <Output  class='OutStreamManager' type='Print'     >Pointset_from_database_dump</Output>
     </IOStep>
     <IOStep name='test_push_in'>
-        <Input  class='DataObjects'    type='Histories'>histories_from_database</Input>
-        <Input  class='DataObjects'    type='TimePoint'>timepoint_from_database</Input>
-        <Input  class='DataObjects'    type='History'>history_from_database</Input>
-        <Input  class='DataObjects'    type='TimePointSet'>timepointset_from_database</Input>
+        <Input  class='DataObjects' type='HistorySet'>HistorySet_from_database</Input>
+        <Input  class='DataObjects' type='Point'     >Point_from_database</Input>
+        <Input  class='DataObjects' type='History'   >history_from_database</Input>
+        <Input  class='DataObjects' type='PointSet'  >Pointset_from_database</Input>
 
-        <Output   class='Databases' type='HDF5'   >MC_MERGE_PUSH_STEP</Output>
-        <Output   class='Databases' type='HDF5'   >MC_MERGE_PUSH_STEP</Output>
-        <Output   class='Databases' type='HDF5'   >MC_MERGE_PUSH_STEP</Output>
-=======
-        <Output  class='DataObjects'    type='PointSet'>Pointset_from_database</Output>
-        <Input   class='Databases' type='HDF5'   >MC_MERGE_EXTRACT_STEP</Input>
-        <Output  class='DataObjects'    type='PointSet'>Pointset_from_database</Output>
-        <Output    class='OutStreamManager' type='Print'     >Pointset_from_database_dump</Output>
-    </IOStep>
-    <IOStep name='test_push_in'>
-        <Input  class='DataObjects'    type='HistorySet'>HistorySet_from_database</Input>
-        <Output   class='Databases' type='HDF5'   >MC_MERGE_PUSH_STEP</Output>
-        <Input  class='DataObjects'    type='Point'>Point_from_database</Input>
-        <Output   class='Databases' type='HDF5'   >MC_MERGE_PUSH_STEP</Output>
-        <Input  class='DataObjects'    type='History'>history_from_database</Input>
-        <Output   class='Databases' type='HDF5'   >MC_MERGE_PUSH_STEP</Output>
-        <Input  class='DataObjects'    type='PointSet'>Pointset_from_database</Input>
->>>>>>> 02f76db1
-        <Output   class='Databases' type='HDF5'   >MC_MERGE_PUSH_STEP</Output>
+        <Output class='Databases'   type='HDF5'      >MC_MERGE_PUSH_STEP</Output>
+        <Output class='Databases'   type='HDF5'      >MC_MERGE_PUSH_STEP</Output>
+        <Output class='Databases'   type='HDF5'      >MC_MERGE_PUSH_STEP</Output>
+        <Output class='Databases'   type='HDF5'      >MC_MERGE_PUSH_STEP</Output>
     </IOStep>
     <IOStep name='test_extract_again'>
         <Input   class='Databases' type='HDF5'   >MC_MERGE_PUSH_STEP</Input>
-<<<<<<< HEAD
-        <Input   class='Databases' type='HDF5'   >MC_MERGE_PUSH_STEP</Input>
-=======
-        <Output  class='DataObjects'    type='HistorySet'>HistorySet_IN_database</Output>
-        <Input   class='Databases' type='HDF5'   >MC_MERGE_PUSH_STEP</Input>
-        <Output  class='DataObjects'    type='Point'>Point_IN_database</Output>
->>>>>>> 02f76db1
         <Input   class='Databases' type='HDF5'   >MC_MERGE_PUSH_STEP</Input>
         <Input   class='Databases' type='HDF5'   >MC_MERGE_PUSH_STEP</Input>
-<<<<<<< HEAD
+        <Input   class='Databases' type='HDF5'   >MC_MERGE_PUSH_STEP</Input>
 
-        <Output  class='DataObjects'    type='Histories'>histories_IN_database</Output>
-        <Output  class='DataObjects'    type='TimePoint'>timepoint_IN_database</Output>
-        <Output  class='DataObjects'    type='History'>history_IN_database</Output>
-        <Output  class='DataObjects'    type='TimePointSet'>timepointset_IN_database</Output>
-        <Output  class='OutStreamManager' type='Print'     >timepointset_IN_database_dump</Output>
-=======
-        <Output  class='DataObjects'    type='PointSet'>Pointset_IN_database</Output>
+        <Output  class='DataObjects'      type='HistorySet'>HistorySet_IN_database</Output>
+        <Output  class='DataObjects'      type='Point'     >Point_IN_database</Output>
+        <Output  class='DataObjects'      type='History'   >history_IN_database</Output>
+        <Output  class='DataObjects'      type='PointSet'  >Pointset_IN_database</Output>
+
         <Output  class='OutStreamManager' type='Print'     >Pointset_IN_database_dump</Output>
->>>>>>> 02f76db1
     </IOStep>
 </Steps>
 <Databases>
