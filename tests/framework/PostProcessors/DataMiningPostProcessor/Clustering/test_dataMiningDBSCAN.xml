--- conflicted
+++ resolved
@@ -22,13 +22,8 @@
 
   <Steps>
     <IOStep name="readIn" pauseAtEnd="True">
-<<<<<<< HEAD
       <Input class="Files" type="">DataSetsFile</Input>
       <Output class="DataObjects" type="PointSet">DataSets</Output>
-=======
-      <Input  class="Files"       type=""         >DataSetsFile</Input>
-      <Output class="DataObjects" type="PointSet" >DataSets</Output>
->>>>>>> 2f637ef8
     </IOStep>
     <IOStep name="output" pauseAtEnd="True">
       <Input  class="DataObjects"   type="PointSet"  >DataSets</Input>
