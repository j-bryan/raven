--- conflicted
+++ resolved
@@ -1,9 +1,5 @@
 <?xml version="1.0" ?>
-<<<<<<< HEAD
-<Simulation printTimeStamps="false" verbosity="all">
-=======
 <Simulation printTimeStamps="false">
->>>>>>> 27d99f2d
   <RunInfo>
     <WorkingDir>StochasticPolyTest</WorkingDir>
     <Sequence>Umake,Utrain,Utest,Uprint,
@@ -20,17 +16,10 @@
 
   <Distributions>
     <Beta name="BetaDist">
-<<<<<<< HEAD
-      <low>0</low>
-      <high>1</high>
-      <alpha>2</alpha>
-      <beta>5</beta>
-=======
       <alpha>2</alpha>
       <beta>5</beta>
       <low>0</low>
       <high>1</high>
->>>>>>> 27d99f2d
     </Beta>
     <Beta name="BetaNorm">
       <peakFactor>0.5</peakFactor>
@@ -208,184 +197,6 @@
   </Models>
 
   <Steps>
-<<<<<<< HEAD
-    <MultiRun name="Umake" pauseAtEnd="False">
-      <Sampler class="Samplers" type="SparseGridCollocation">USG</Sampler>
-      <Input class="DataObjects" type="PointSet">dummyIN</Input>
-      <Model class="Models" type="ExternalModel">polynomial</Model>
-      <Output class="DataObjects" type="PointSet">Usolns</Output>
-    </MultiRun>
-    <RomTrainer name="Utrain">
-      <Input class="DataObjects" type="PointSet">Usolns</Input>
-      <Output class="Models" type="ROM">UROM</Output>
-    </RomTrainer>
-    <MultiRun name="Utest" pauseAtEnd="False">
-      <Sampler class="Samplers" type="SparseGridCollocation">USG</Sampler>
-      <Input class="DataObjects" type="PointSet">dummyIN</Input>
-      <Model class="Models" type="ROM">UROM</Model>
-      <Output class="DataObjects" type="PointSet">Utests</Output>
-    </MultiRun>
-    <IOStep name="Uprint">
-      <Input class="DataObjects" type="PointSet">Utests</Input>
-      <Output class="OutStreamManager" type="Print">Udump</Output>
-      <Input class="Models" type="ROM">UROM</Input>
-      <Output class="OutStreamManager" type="Print">Udumprom</Output>
-    </IOStep>
-    <MultiRun name="UCmake" pauseAtEnd="False">
-      <Sampler class="Samplers" type="SparseGridCollocation">UCSG</Sampler>
-      <Input class="DataObjects" type="PointSet">dummyIN</Input>
-      <Model class="Models" type="ExternalModel">polynomial</Model>
-      <Output class="DataObjects" type="PointSet">UCsolns</Output>
-    </MultiRun>
-    <RomTrainer name="UCtrain">
-      <Input class="DataObjects" type="PointSet">UCsolns</Input>
-      <Output class="Models" type="ROM">UCROM</Output>
-    </RomTrainer>
-    <MultiRun name="UCtest" pauseAtEnd="False">
-      <Sampler class="Samplers" type="SparseGridCollocation">UCSG</Sampler>
-      <Input class="DataObjects" type="PointSet">dummyIN</Input>
-      <Model class="Models" type="ROM">UCROM</Model>
-      <Output class="DataObjects" type="PointSet">UCtests</Output>
-    </MultiRun>
-    <IOStep name="UCprint">
-      <Input class="DataObjects" type="PointSet">UCtests</Input>
-      <Output class="OutStreamManager" type="Print">UCdump</Output>
-      <Input class="Models" type="ROM">UCROM</Input>
-      <Output class="OutStreamManager" type="Print">UCdumprom</Output>
-    </IOStep>
-    <MultiRun name="Nmake" pauseAtEnd="False">
-      <Sampler class="Samplers" type="SparseGridCollocation">NSG</Sampler>
-      <Input class="DataObjects" type="PointSet">dummyIN</Input>
-      <Model class="Models" type="ExternalModel">polynomial</Model>
-      <Output class="DataObjects" type="PointSet">Nsolns</Output>
-    </MultiRun>
-    <RomTrainer name="Ntrain">
-      <Input class="DataObjects" type="PointSet">Nsolns</Input>
-      <Output class="Models" type="ROM">NROM</Output>
-    </RomTrainer>
-    <MultiRun name="Ntest" pauseAtEnd="False">
-      <Sampler class="Samplers" type="SparseGridCollocation">NSG</Sampler>
-      <Input class="DataObjects" type="PointSet">dummyIN</Input>
-      <Model class="Models" type="ROM">NROM</Model>
-      <Output class="DataObjects" type="PointSet">Ntests</Output>
-    </MultiRun>
-    <IOStep name="Nprint">
-      <Input class="DataObjects" type="PointSet">Ntests</Input>
-      <Output class="OutStreamManager" type="Print">Ndump</Output>
-      <Input class="Models" type="ROM">NROM</Input>
-      <Output class="OutStreamManager" type="Print">Ndumprom</Output>
-    </IOStep>
-    <MultiRun name="Gmake" pauseAtEnd="False">
-      <Sampler class="Samplers" type="SparseGridCollocation">GSG</Sampler>
-      <Input class="DataObjects" type="PointSet">dummyIN</Input>
-      <Model class="Models" type="ExternalModel">polynomial</Model>
-      <Output class="DataObjects" type="PointSet">Gsolns</Output>
-    </MultiRun>
-    <RomTrainer name="Gtrain">
-      <Input class="DataObjects" type="PointSet">Gsolns</Input>
-      <Output class="Models" type="ROM">GROM</Output>
-    </RomTrainer>
-    <MultiRun name="Gtest" pauseAtEnd="False">
-      <Sampler class="Samplers" type="SparseGridCollocation">GSG</Sampler>
-      <Input class="DataObjects" type="PointSet">dummyIN</Input>
-      <Model class="Models" type="ROM">GROM</Model>
-      <Output class="DataObjects" type="PointSet">Gtests</Output>
-    </MultiRun>
-    <IOStep name="Gprint">
-      <Input class="DataObjects" type="PointSet">Gtests</Input>
-      <Output class="OutStreamManager" type="Print">Gdump</Output>
-      <Input class="Models" type="ROM">GROM</Input>
-      <Output class="OutStreamManager" type="Print">Gdumprom</Output>
-    </IOStep>
-    <MultiRun name="Bmake" pauseAtEnd="False">
-      <Sampler class="Samplers" type="SparseGridCollocation">BSG</Sampler>
-      <Input class="DataObjects" type="PointSet">dummyIN</Input>
-      <Model class="Models" type="ExternalModel">polynomial</Model>
-      <Output class="DataObjects" type="PointSet">Bsolns</Output>
-    </MultiRun>
-    <RomTrainer name="Btrain">
-      <Input class="DataObjects" type="PointSet">Bsolns</Input>
-      <Output class="Models" type="ROM">BROM</Output>
-    </RomTrainer>
-    <MultiRun name="Btest" pauseAtEnd="False">
-      <Sampler class="Samplers" type="SparseGridCollocation">BSG</Sampler>
-      <Input class="DataObjects" type="PointSet">dummyIN</Input>
-      <Model class="Models" type="ROM">BROM</Model>
-      <Output class="DataObjects" type="PointSet">Btests</Output>
-    </MultiRun>
-    <IOStep name="Bprint">
-      <Input class="DataObjects" type="PointSet">Btests</Input>
-      <Output class="OutStreamManager" type="Print">Bdump</Output>
-      <Input class="Models" type="ROM">BROM</Input>
-      <Output class="OutStreamManager" type="Print">Bdumprom</Output>
-    </IOStep>
-    <MultiRun name="BNmake" pauseAtEnd="False">
-      <Sampler class="Samplers" type="SparseGridCollocation">BNSG</Sampler>
-      <Input class="DataObjects" type="PointSet">dummyIN</Input>
-      <Model class="Models" type="ExternalModel">polynomial</Model>
-      <Output class="DataObjects" type="PointSet">BNsolns</Output>
-    </MultiRun>
-    <RomTrainer name="BNtrain">
-      <Input class="DataObjects" type="PointSet">BNsolns</Input>
-      <Output class="Models" type="ROM">BNROM</Output>
-    </RomTrainer>
-    <MultiRun name="BNtest" pauseAtEnd="False">
-      <Sampler class="Samplers" type="SparseGridCollocation">BNSG</Sampler>
-      <Input class="DataObjects" type="PointSet">dummyIN</Input>
-      <Model class="Models" type="ROM">BNROM</Model>
-      <Output class="DataObjects" type="PointSet">BNtests</Output>
-    </MultiRun>
-    <IOStep name="BNprint">
-      <Input class="DataObjects" type="PointSet">BNtests</Input>
-      <Output class="OutStreamManager" type="Print">BNdump</Output>
-      <Input class="Models" type="ROM">BNROM</Input>
-      <Output class="OutStreamManager" type="Print">BNdumprom</Output>
-    </IOStep>
-    <MultiRun name="Tmake" pauseAtEnd="False">
-      <Sampler class="Samplers" type="SparseGridCollocation">TSG</Sampler>
-      <Input class="DataObjects" type="PointSet">dummyIN</Input>
-      <Model class="Models" type="ExternalModel">polynomial</Model>
-      <Output class="DataObjects" type="PointSet">Tsolns</Output>
-    </MultiRun>
-    <RomTrainer name="Ttrain">
-      <Input class="DataObjects" type="PointSet">Tsolns</Input>
-      <Output class="Models" type="ROM">TROM</Output>
-    </RomTrainer>
-    <MultiRun name="Ttest" pauseAtEnd="False">
-      <Sampler class="Samplers" type="SparseGridCollocation">TSG</Sampler>
-      <Input class="DataObjects" type="PointSet">dummyIN</Input>
-      <Model class="Models" type="ROM">TROM</Model>
-      <Output class="DataObjects" type="PointSet">Ttests</Output>
-    </MultiRun>
-    <IOStep name="Tprint">
-      <Input class="DataObjects" type="PointSet">Ttests</Input>
-      <Output class="OutStreamManager" type="Print">Tdump</Output>
-      <Input class="Models" type="ROM">TROM</Input>
-      <Output class="OutStreamManager" type="Print">Tdumprom</Output>
-    </IOStep>
-    <MultiRun name="Emake" pauseAtEnd="False">
-      <Sampler class="Samplers" type="SparseGridCollocation">ESG</Sampler>
-      <Input class="DataObjects" type="PointSet">dummyIN</Input>
-      <Model class="Models" type="ExternalModel">polynomial</Model>
-      <Output class="DataObjects" type="PointSet">Esolns</Output>
-    </MultiRun>
-    <RomTrainer name="Etrain">
-      <Input class="DataObjects" type="PointSet">Esolns</Input>
-      <Output class="Models" type="ROM">EROM</Output>
-    </RomTrainer>
-    <MultiRun name="Etest" pauseAtEnd="False">
-      <Sampler class="Samplers" type="SparseGridCollocation">ESG</Sampler>
-      <Input class="DataObjects" type="PointSet">dummyIN</Input>
-      <Model class="Models" type="ROM">EROM</Model>
-      <Output class="DataObjects" type="PointSet">Etests</Output>
-    </MultiRun>
-    <IOStep name="Eprint">
-      <Input class="DataObjects" type="PointSet">Etests</Input>
-      <Output class="OutStreamManager" type="Print">Edump</Output>
-      <Input class="Models" type="ROM">EROM</Input>
-      <Output class="OutStreamManager" type="Print">Edumprom</Output>
-    </IOStep>
-=======
     <MultiRun name="Umake" pauseAtEnd="false">
       <Input class="DataObjects" type="PointSet">dummyIN</Input>
       <Model class="Models" type="ExternalModel">polynomial</Model>
@@ -562,7 +373,6 @@
       <Input class="DataObjects" type="PointSet">Esolns</Input>
       <Output class="Models" type="ROM">EROM</Output>
     </RomTrainer>
->>>>>>> 27d99f2d
   </Steps>
 
   <DataObjects>
