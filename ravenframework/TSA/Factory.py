--- conflicted
+++ resolved
@@ -27,13 +27,8 @@
 from .RWD import RWD
 from .STL import STL
 from .Transformers import ZeroFilter, LogTransformer, ArcsinhTransformer, TanhTransformer, SigmoidTransformer, \
-<<<<<<< HEAD
                           OutTruncation, MaxAbsScaler, MinMaxScaler, StandardScaler, RobustScaler, QuantileTransformer, \
-                          PeriodicScaler, PreserveCDF, Differencing
-=======
-                          OutTruncation, MaxAbsScaler, MinMaxScaler, StandardScaler, RobustScaler, \
-                          QuantileTransformer, Gaussianize, PreserveCDF
->>>>>>> 8e5c2326
+                          Gaussianize, PreserveCDF, Differencing
 
 factory = EntityFactory('TimeSeriesAnalyzer')
 # TODO map lower case to upper case, because of silly ROM namespace problems
@@ -52,12 +47,7 @@
            'StandardScaler': 'standardscaler',
            'RobustScaler': 'robustscaler',
            'QuantileTransformer': 'quantiletransformer',
-<<<<<<< HEAD
-           'PeriodicScaler': 'periodicscaler',
-           'PreserveCDF': 'preservecdf',
+           'Gaussianize': 'gaussianize',
+           'PreserveCDF': 'preserveCDF',
            'Differencing': 'differencing'}
-=======
-           'Gaussianize': 'gaussianize',
-           'PreserveCDF': 'preserveCDF'}
->>>>>>> 8e5c2326
 factory.registerAllSubtypes(TimeSeriesAnalyzer, alias=aliases)