# TSA Module
The TSA module houses algorithms which are helpful for characterizing and generating time series signals.
It is designed to be modular to allow users to mix and match algorithms to best suit their data and goals.
Each algorithm in this module inherits from one or more base classes which define the interface and capabilities of the algorithm.
Broadly, an algorithm can be any combination of a characterizer, generator, and transformer, with each of these categorizations corresponding to a base class.
- Characterizers map a time series signal to a vector of characteristic features.
- Generators produce a signal, either deterministically or stochastically.
- Transformers map one signal space to another through some transformation function.

## Base Classes
Three base classes define the interface and capabilities of each TSA algorithm: `TimeSeriesCharacterizer`, `TimeSeriesGenerator`, and `TimeSeriesTransformer`.
Each of these in turn extends the `TimeSeriesAnalyzer` class.
The following subsections briefly describe the functionality contributed by each base class.
The purpose of this document is to explain the structure of this module and the various base classes used to construct time series algorithms to give guidance to future users and developers on which base classes are appropriate for new TSA algorithms.
Algorithm-specific documentation and examples are provided in the RAVEN User Manual.

### TimeSeriesAnalyzer
Provides an interface common to all TSA module algorithms.
This class serves exclusively as a base class for the `TimeSeriesCharacterizer`, `TimeSeriesGenerator`, and `TimeSeriesTransformer` classes.
This class should never be directly instatiated or used as a base class for a new algorithm!

### TimeSeriesCharacterizer
Algorithms which inherit from `TimeSeriesCharacterizer` seek to characterize a time series signal by mapping the signal to some vector of characteristic features.
This often takes the form of fitting some number of parameters to the data and using those parameters to form the feature vector.
The characteristic parameters for a characterization algorithm are listed in the `_features` class attribute.
Note that while a model may need to be fit to the data, the resulting model parameters may not be "useful" for characterization!
Only inherit from this class if the model parameters are useful for characterization tasks.

### TimeSeriesGenerator
Algorithms which generate a signal are `TimeSeriesGenerator` instances.
This generation may be either deterministic or stochastic, distinguished by the value of the `_isStochastic` class attribute.

### TimeSeriesTransformer
Transformers, as their name implies, apply a transformation to the input data.
Specifically, the purpose of these transformers is not to generate a new time series signal or to characterize the signal, but to simply map the input signal to some other signal through a transformation function.
The `TimeSeriesTransformer` class is also responsible for computing model residuals during the fitting process and combining one or more signals into a single signal during the generation process.

## TSA Algorithm Inheritance
The following table shows which base classes each currently implemented TSA algorithm inherits from.

| Algorithm              | Transformer | Generator | Characterizer |
|------------------------|:-----------:|:---------:|:-------------:|
| `ARMA`                 |   &check;   |  &check;  |    &check;    |
| `MarkovAR`             |   &check;   |  &check;  |               |
| `Fourier`              |   &check;   |  &check;  |    &check;    |
| `PolynomialRegression` |   &check;   |  &check;  |    &check;    |
| `RWD`                  |             |           |    &check;    |
| `Wavelet`              |   &check;   |  &check;  |               |
| `OutTruncation`        |   &check;   |           |               |
| `ZeroFilter`           |   &check;   |           |               |
| `MaxAbsScaler`         |   &check;   |           |    &check;    |
| `MinMaxScaler`         |   &check;   |           |    &check;    |
| `StandardScaler`       |   &check;   |           |    &check;    |
| `RobustScaler`         |   &check;   |           |    &check;    |
| `LogTransformer`       |   &check;   |           |               |
| `ArcsinhTransformer`   |   &check;   |           |               |
| `TanhTransformer`      |   &check;   |           |               |
| `SigmoidTransformer`   |   &check;   |           |               |
| `QuantileTransformer`  |   &check;   |           |               |
<<<<<<< HEAD
| `Differencing`         |   &check;   |           |               |
=======
| `Gaussianize`          |   &check;   |           |               |
>>>>>>> 8e5c2326
| `PreserveCDF`          |   &check;   |           |               |<|MERGE_RESOLUTION|>--- conflicted
+++ resolved
@@ -57,9 +57,6 @@
 | `TanhTransformer`      |   &check;   |           |               |
 | `SigmoidTransformer`   |   &check;   |           |               |
 | `QuantileTransformer`  |   &check;   |           |               |
-<<<<<<< HEAD
 | `Differencing`         |   &check;   |           |               |
-=======
 | `Gaussianize`          |   &check;   |           |               |
->>>>>>> 8e5c2326
 | `PreserveCDF`          |   &check;   |           |               |