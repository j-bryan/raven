# Copyright 2017 Battelle Energy Alliance, LLC
#
# Licensed under the Apache License, Version 2.0 (the "License");
# you may not use this file except in compliance with the License.
# You may obtain a copy of the License at
#
# http://www.apache.org/licenses/LICENSE-2.0
#
# Unless required by applicable law or agreed to in writing, software
# distributed under the License is distributed on an "AS IS" BASIS,
# WITHOUT WARRANTIES OR CONDITIONS OF ANY KIND, either express or implied.
# See the License for the specific language governing permissions and
# limitations under the License.

"""
Created on June 20, 2023
@author: j-bryan

Wrappers for scikit-learn preprocessing scalers.
"""

import sklearn.preprocessing as skl
import numpy as np
from scipy.stats import iqr
from copy import deepcopy

from ..TimeSeriesAnalyzer import TimeSeriesTransformer
from .ScikitLearnBase import SKLTransformer, SKLCharacterizer
from ...utils import InputTypes, xmlUtils


class MaxAbsScaler(SKLCharacterizer):
  """ Wrapper of sklearn.preprocessing.MaxAbsScaler """
  _features = ['scale']
  templateTransformer = skl.MaxAbsScaler()

  @classmethod
  def getInputSpecification(cls):
    """
      Method to get a reference to a class that specifies the input data for
      class cls.
      @ In, None
      @ Out, specs, InputData.ParameterInput, class to use for
        specifying input of cls.
    """
    specs = super().getInputSpecification()
    specs.name = 'maxabsscaler'
    specs.description = r"""scales the data to the interval $[-1, 1]$. This is done by dividing by
    the largest absolute value of the data."""
    return specs


class MinMaxScaler(SKLCharacterizer):
  """ Wrapper of sklearn.preprocessing.MinMaxScaler """
  _features = ['dataMin', 'dataMax']
  templateTransformer = skl.MinMaxScaler()

  @classmethod
  def getInputSpecification(cls):
    """
      Method to get a reference to a class that specifies the input data for
      class cls.
      @ In, None
      @ Out, specs, InputData.ParameterInput, class to use for
        specifying input of cls.
    """
    specs = super().getInputSpecification()
    specs.name = 'minmaxscaler'
    specs.description = r"""scales the data to the interval $[0, 1]$. This is done by subtracting the
                        minimum value from each point and dividing by the range."""
    return specs


class RobustScaler(SKLCharacterizer):
  """ Wrapper of sklearn.preprocessing.RobustScaler """
  _features = ['center', 'scale']
  templateTransformer = skl.RobustScaler()

  @classmethod
  def getInputSpecification(cls):
    """
      Method to get a reference to a class that specifies the input data for
      class cls.
      @ In, None
      @ Out, specs, InputData.ParameterInput, class to use for
        specifying input of cls.
    """
    specs = super().getInputSpecification()
    specs.name = 'robustscaler'
    specs.description = r"""centers and scales the data by subtracting the median and dividing by
    the interquartile range."""
    return specs


class StandardScaler(SKLCharacterizer):
  """ Wrapper of sklearn.preprocessing.StandardScaler """
  _features = ['mean', 'scale']
  templateTransformer = skl.StandardScaler()

  @classmethod
  def getInputSpecification(cls):
    """
      Method to get a reference to a class that specifies the input data for
      class cls.
      @ In, None
      @ Out, specs, InputData.ParameterInput, class to use for
        specifying input of cls.
    """
    specs = super().getInputSpecification()
    specs.name = 'standardscaler'
    specs.description = r"""centers and scales the data by subtracting the mean and dividing by
    the standard deviation."""
<<<<<<< HEAD
    return specs


class QuantileTransformer(SKLTransformer):
  """ Wrapper of scikit-learn's QuantileTransformer """
  templateTransformer = skl.QuantileTransformer()

  @classmethod
  def getInputSpecification(cls):
    """
      Method to get a reference to a class that specifies the input data for
      class cls.
      @ In, None
      @ Out, inputSpecification, InputData.ParameterInput, class to use for
        specifying input of cls.
    """
    specs = super().getInputSpecification()
    specs.name = 'quantiletransformer'
    specs.description = r"""transforms the data to fit a given distribution by mapping the data to
    a uniform distribution and then to the desired distribution."""
    specs.addParam('nQuantiles', param_type=InputTypes.IntegerType,
                   descr=r"""number of quantiles to use in the transformation. If \xmlAttr{nQuantiles}
                   is greater than the number of data, then the number of data is used instead.""",
                   required=False, default=1000)
    distType = InputTypes.makeEnumType('outputDist', 'outputDistType', ['normal', 'uniform'])
    specs.addParam('outputDistribution', param_type=distType,
                   descr=r"""distribution to transform to. Must be either 'normal' or 'uniform'.""",
                   required=False, default='normal')
    return specs

  def handleInput(self, spec):
    """
      Reads user inputs into this object.
      @ In, spec, InputData.InputParams, input specifications
      @ Out, settings, dict, initialization settings for this algorithm
    """
    settings = super().handleInput(spec)
    settings['nQuantiles'] = spec.parameterValues.get('nQuantiles', settings['nQuantiles'])
    settings['outputDistribution'] = spec.parameterValues.get('outputDistribution', settings['outputDistribution'])
    self.templateTransformer.set_params(n_quantiles=settings['nQuantiles'],
                                        output_distribution=settings['outputDistribution'])
    return settings

  def setDefaults(self, settings):
    """
      Fills default values for settings with default values.
      @ In, settings, dict, existing settings
      @ Out, settings, dict, modified settings
    """
    settings = super().setDefaults(settings)
    if 'nQuantiles' not in settings:
      settings['nQuantiles'] = 1000
    if 'outputDistribution' not in settings:
      settings['outputDistribution'] = 'normal'
    return settings


class PeriodicScaler(TimeSeriesTransformer):
  """ Transformer that applies a robust scaling to the data over a certain period """
  @classmethod
  def getInputSpecification(cls):
    """
      Method to get a reference to a class that specifies the input data for
      class cls.
      @ Out, inputSpecification, InputData.ParameterInput, class to use for
        specifying input of cls.
    """
    specs = super().getInputSpecification()
    specs.name = 'periodicscaler'
    specs.description = r"""removes the median and scales the data by the interquartile range for
                            each time step over a given period."""
    specs.addParam('period', param_type=InputTypes.IntegerType, required=True,
                   descr=r"period of the data, i.e. the number of samples in a cycle.")
    specs.addParam('scaling', param_type=InputTypes.makeEnumType('type', 'typeType', ['standard', 'robust']),
                    required=False, default='standard',
                    descr=r"""type of scaling to use. 'standard' uses the mean and standard deviation,
                    while 'robust' uses the median and interquartile range.""")
    return specs

  def __init__(self):
    """
      Constructor.
      @ In, None
      @ Out, None
    """
    super().__init__()
    self._centerFunc = None
    self._scaleFunc = None

  def handleInput(self, spec):
    """
      Reads user inputs into this object.
      @ In, inp, InputData.InputParams, input specifications
      @ Out, settings, dict, initialization settings for this algorithm
    """
    settings = super().handleInput(spec)
    settings['period'] = spec.parameterValues['period']
    settings['scalingType'] = spec.parameterValues.get('scaling', 'standard')
    self._centerFunc = np.median if settings['scalingType'] == 'robust' else np.mean
    self._scaleFunc = iqr if settings['scalingType'] == 'robust' else np.std
    return settings

  def fit(self, signal, pivot, targets, settings):
    """
      Fits the algorithm/model using the provided time series ("signal") using methods specific to
      the algorithm.
      @ In, signal, np.array, time-dependent series
      @ In, pivot, np.array, time-like parameter
      @ In, targets, list(str), names of targets
      @ In, settings, dict, additional settings specific to algorithm
      @ Out, params, dict, characterization of signal; structure as:
                           params[target variable][characteristic] = value
    """
    params = {}
    period = settings['period']
    # FIXME This assumes there are no missing values in the signal. We should check the pivot values
    # instead of relying on the indexing of the values in signal.
    for tg, target in enumerate(targets):
      targetSignal = signal[:, tg].reshape(-1, period)
      params[target] = {'centers': self._centerFunc(targetSignal, axis=0),
                        'scales': self._scaleFunc(targetSignal, axis=0)}
    return params

  def getResidual(self, initial, params, pivot, settings):
    """
      Removes trained signal from data and find residual
      @ In, initial, np.array, original signal shaped [pivotValues, targets], targets MUST be in
                               same order as self.target
      @ In, params, dict, training parameters as from self.characterize
      @ In, pivot, np.array, time-like array values
      @ In, settings, dict, additional settings specific to algorithm
      @ Out, residual, np.array, reduced signal shaped [pivotValues, targets]
    """
    period = settings['period']
    residual = np.zeros_like(initial)
    # FIXME This assumes there are no missing values in the signal. We should check the pivot values
    # instead of relying on the indexing of the values in signal.
    for tg, (target, data) in enumerate(params.items()):
      # Reshape the data to be of shape (len(initial)//period, period)
      signal = initial[:, tg].reshape(-1, period)
      signal -= data['centers']
      signal /= data['scales']
      residual[:, tg] = signal.ravel()
    return residual

  def getComposite(self, initial, params, pivot, settings):
    """
      Combines two component signals to form a composite signal. This is essentially the inverse
      operation of the getResidual method.
      @ In, initial, np.array, original signal shaped [pivotValues, targets], targets MUST be in
                               same order as self.target
      @ In, params, dict, training parameters as from self.characterize
      @ In, pivot, np.array, time-like array values
      @ In, settings, dict, additional settings specific to algorithm
      @ Out, composite, np.array, resulting composite signal
    """
    period = settings['period']
    composite = np.zeros_like(initial)
    # FIXME This assumes there are no missing values in the signal. We should check the pivot values
    # instead of relying on the indexing of the values in signal.
    for tg, (target, data) in enumerate(params.items()):
      # Reshape the data to be of shape (len(initial)//period, period)
      signal = initial[:, tg].reshape(-1, period)
      signal *= data['scales']
      signal += data['centers']
      composite[:, tg] = signal.ravel()
    return composite

  def writeXML(self, writeTo, params):
    """
      Allows the engine to put whatever it wants into an XML to print to file.
      @ In, writeTo, xmlUtils.StaticXmlElement, entity to write to
      @ In, params, dict, trained parameters as from self.fit
      @ Out, None
    """
    # Add model settings as subnodes to writeTO node
    for target, info in params.items():
      base = xmlUtils.newNode(target)
      writeTo.append(base)


class PreserveCDF(TimeSeriesTransformer):
  """ Transformer that preserves the CDF of the input data """
  templateTransformer = skl.QuantileTransformer(output_distribution='uniform')

  @classmethod
  def getInputSpecification(cls):
    """
      Method to get a reference to a class that specifies the input data for
      class cls.
      @ Out, inputSpecification, InputData.ParameterInput, class to use for
        specifying input of cls.
    """
    specs = super().getInputSpecification()
    specs.name = 'preservecdf'
    specs.description = r"""transforms the data to fit a given distribution by mapping the data to
    a uniform distribution and then to the desired distribution."""
    return specs

  def fit(self, signal, pivot, targets, settings):
    """
      Fits the algorithm/model using the provided time series ("signal") using methods specific to
      the algorithm.
      @ In, signal, np.array, time-dependent series
      @ In, pivot, np.array, time-like parameter
      @ In, targets, list(str), names of targets
      @ In, settings, dict, additional settings specific to algorithm
      @ Out, params, dict, characterization of signal; structure as:
                           params[target variable][characteristic] = value
    """
    params = {}
    for tg, target in enumerate(targets):
      targetSignal = signal[:, tg].reshape(-1, 1)  # Reshape to be a column vector
      inputToUniform = deepcopy(self.templateTransformer).fit(targetSignal)
      params[target] = {'inputToUniform': inputToUniform}
    return params

  def getResidual(self, initial, params, pivot, settings):
    """
      Removes trained signal from data and find residual
      @ In, initial, np.array, original signal shaped [pivotValues, targets], targets MUST be in
                               same order as self.target
      @ In, params, dict, training parameters as from self.characterize
      @ In, pivot, np.array, time-like array values
      @ In, settings, dict, additional settings specific to algorithm
      @ Out, residual, np.array, reduced signal shaped [pivotValues, targets]
    """
    # Nothing to do on the forward transformation
    return initial

  def getComposite(self, initial, params, pivot, settings):
    """
      Combines two component signals to form a composite signal. This is essentially the inverse
      operation of the getResidual method.
      @ In, initial, np.array, original signal shaped [pivotValues, targets], targets MUST be in
                               same order as self.target
      @ In, params, dict, training parameters as from self.characterize
      @ In, pivot, np.array, time-like array values
      @ In, settings, dict, additional settings specific to algorithm
      @ Out, composite, np.array, resulting composite signal
    """
    composite = np.zeros_like(initial)
    for tg, (target, data) in enumerate(params.items()):
      # Reshape to column vector for scikit-learn transformer
      signal = initial[:, tg].reshape(-1, 1)
      # Transform from current distribution to a uniform distribution
      signal = deepcopy(self.templateTransformer).fit_transform(signal)
      # Now transform from a uniform distribution to the saved input distribution
      signal = data['inputToUniform'].inverse_transform(signal)
      # Flatten back to a row vector
      composite[:, tg] = signal.ravel()
    return composite

  def writeXML(self, writeTo, params):
    """
      Allows the engine to put whatever it wants into an XML to print to file.
      @ In, writeTo, xmlUtils.StaticXmlElement, entity to write to
      @ In, params, dict, trained parameters as from self.fit
      @ Out, None
    """
    # Add model settings as subnodes to writeTO node
    for target, info in params.items():
      base = xmlUtils.newNode(target)
      writeTo.append(base)
=======
    return specs
>>>>>>> 8e5c2326
<|MERGE_RESOLUTION|>--- conflicted
+++ resolved
@@ -110,271 +110,4 @@
     specs.name = 'standardscaler'
     specs.description = r"""centers and scales the data by subtracting the mean and dividing by
     the standard deviation."""
-<<<<<<< HEAD
-    return specs
-
-
-class QuantileTransformer(SKLTransformer):
-  """ Wrapper of scikit-learn's QuantileTransformer """
-  templateTransformer = skl.QuantileTransformer()
-
-  @classmethod
-  def getInputSpecification(cls):
-    """
-      Method to get a reference to a class that specifies the input data for
-      class cls.
-      @ In, None
-      @ Out, inputSpecification, InputData.ParameterInput, class to use for
-        specifying input of cls.
-    """
-    specs = super().getInputSpecification()
-    specs.name = 'quantiletransformer'
-    specs.description = r"""transforms the data to fit a given distribution by mapping the data to
-    a uniform distribution and then to the desired distribution."""
-    specs.addParam('nQuantiles', param_type=InputTypes.IntegerType,
-                   descr=r"""number of quantiles to use in the transformation. If \xmlAttr{nQuantiles}
-                   is greater than the number of data, then the number of data is used instead.""",
-                   required=False, default=1000)
-    distType = InputTypes.makeEnumType('outputDist', 'outputDistType', ['normal', 'uniform'])
-    specs.addParam('outputDistribution', param_type=distType,
-                   descr=r"""distribution to transform to. Must be either 'normal' or 'uniform'.""",
-                   required=False, default='normal')
-    return specs
-
-  def handleInput(self, spec):
-    """
-      Reads user inputs into this object.
-      @ In, spec, InputData.InputParams, input specifications
-      @ Out, settings, dict, initialization settings for this algorithm
-    """
-    settings = super().handleInput(spec)
-    settings['nQuantiles'] = spec.parameterValues.get('nQuantiles', settings['nQuantiles'])
-    settings['outputDistribution'] = spec.parameterValues.get('outputDistribution', settings['outputDistribution'])
-    self.templateTransformer.set_params(n_quantiles=settings['nQuantiles'],
-                                        output_distribution=settings['outputDistribution'])
-    return settings
-
-  def setDefaults(self, settings):
-    """
-      Fills default values for settings with default values.
-      @ In, settings, dict, existing settings
-      @ Out, settings, dict, modified settings
-    """
-    settings = super().setDefaults(settings)
-    if 'nQuantiles' not in settings:
-      settings['nQuantiles'] = 1000
-    if 'outputDistribution' not in settings:
-      settings['outputDistribution'] = 'normal'
-    return settings
-
-
-class PeriodicScaler(TimeSeriesTransformer):
-  """ Transformer that applies a robust scaling to the data over a certain period """
-  @classmethod
-  def getInputSpecification(cls):
-    """
-      Method to get a reference to a class that specifies the input data for
-      class cls.
-      @ Out, inputSpecification, InputData.ParameterInput, class to use for
-        specifying input of cls.
-    """
-    specs = super().getInputSpecification()
-    specs.name = 'periodicscaler'
-    specs.description = r"""removes the median and scales the data by the interquartile range for
-                            each time step over a given period."""
-    specs.addParam('period', param_type=InputTypes.IntegerType, required=True,
-                   descr=r"period of the data, i.e. the number of samples in a cycle.")
-    specs.addParam('scaling', param_type=InputTypes.makeEnumType('type', 'typeType', ['standard', 'robust']),
-                    required=False, default='standard',
-                    descr=r"""type of scaling to use. 'standard' uses the mean and standard deviation,
-                    while 'robust' uses the median and interquartile range.""")
-    return specs
-
-  def __init__(self):
-    """
-      Constructor.
-      @ In, None
-      @ Out, None
-    """
-    super().__init__()
-    self._centerFunc = None
-    self._scaleFunc = None
-
-  def handleInput(self, spec):
-    """
-      Reads user inputs into this object.
-      @ In, inp, InputData.InputParams, input specifications
-      @ Out, settings, dict, initialization settings for this algorithm
-    """
-    settings = super().handleInput(spec)
-    settings['period'] = spec.parameterValues['period']
-    settings['scalingType'] = spec.parameterValues.get('scaling', 'standard')
-    self._centerFunc = np.median if settings['scalingType'] == 'robust' else np.mean
-    self._scaleFunc = iqr if settings['scalingType'] == 'robust' else np.std
-    return settings
-
-  def fit(self, signal, pivot, targets, settings):
-    """
-      Fits the algorithm/model using the provided time series ("signal") using methods specific to
-      the algorithm.
-      @ In, signal, np.array, time-dependent series
-      @ In, pivot, np.array, time-like parameter
-      @ In, targets, list(str), names of targets
-      @ In, settings, dict, additional settings specific to algorithm
-      @ Out, params, dict, characterization of signal; structure as:
-                           params[target variable][characteristic] = value
-    """
-    params = {}
-    period = settings['period']
-    # FIXME This assumes there are no missing values in the signal. We should check the pivot values
-    # instead of relying on the indexing of the values in signal.
-    for tg, target in enumerate(targets):
-      targetSignal = signal[:, tg].reshape(-1, period)
-      params[target] = {'centers': self._centerFunc(targetSignal, axis=0),
-                        'scales': self._scaleFunc(targetSignal, axis=0)}
-    return params
-
-  def getResidual(self, initial, params, pivot, settings):
-    """
-      Removes trained signal from data and find residual
-      @ In, initial, np.array, original signal shaped [pivotValues, targets], targets MUST be in
-                               same order as self.target
-      @ In, params, dict, training parameters as from self.characterize
-      @ In, pivot, np.array, time-like array values
-      @ In, settings, dict, additional settings specific to algorithm
-      @ Out, residual, np.array, reduced signal shaped [pivotValues, targets]
-    """
-    period = settings['period']
-    residual = np.zeros_like(initial)
-    # FIXME This assumes there are no missing values in the signal. We should check the pivot values
-    # instead of relying on the indexing of the values in signal.
-    for tg, (target, data) in enumerate(params.items()):
-      # Reshape the data to be of shape (len(initial)//period, period)
-      signal = initial[:, tg].reshape(-1, period)
-      signal -= data['centers']
-      signal /= data['scales']
-      residual[:, tg] = signal.ravel()
-    return residual
-
-  def getComposite(self, initial, params, pivot, settings):
-    """
-      Combines two component signals to form a composite signal. This is essentially the inverse
-      operation of the getResidual method.
-      @ In, initial, np.array, original signal shaped [pivotValues, targets], targets MUST be in
-                               same order as self.target
-      @ In, params, dict, training parameters as from self.characterize
-      @ In, pivot, np.array, time-like array values
-      @ In, settings, dict, additional settings specific to algorithm
-      @ Out, composite, np.array, resulting composite signal
-    """
-    period = settings['period']
-    composite = np.zeros_like(initial)
-    # FIXME This assumes there are no missing values in the signal. We should check the pivot values
-    # instead of relying on the indexing of the values in signal.
-    for tg, (target, data) in enumerate(params.items()):
-      # Reshape the data to be of shape (len(initial)//period, period)
-      signal = initial[:, tg].reshape(-1, period)
-      signal *= data['scales']
-      signal += data['centers']
-      composite[:, tg] = signal.ravel()
-    return composite
-
-  def writeXML(self, writeTo, params):
-    """
-      Allows the engine to put whatever it wants into an XML to print to file.
-      @ In, writeTo, xmlUtils.StaticXmlElement, entity to write to
-      @ In, params, dict, trained parameters as from self.fit
-      @ Out, None
-    """
-    # Add model settings as subnodes to writeTO node
-    for target, info in params.items():
-      base = xmlUtils.newNode(target)
-      writeTo.append(base)
-
-
-class PreserveCDF(TimeSeriesTransformer):
-  """ Transformer that preserves the CDF of the input data """
-  templateTransformer = skl.QuantileTransformer(output_distribution='uniform')
-
-  @classmethod
-  def getInputSpecification(cls):
-    """
-      Method to get a reference to a class that specifies the input data for
-      class cls.
-      @ Out, inputSpecification, InputData.ParameterInput, class to use for
-        specifying input of cls.
-    """
-    specs = super().getInputSpecification()
-    specs.name = 'preservecdf'
-    specs.description = r"""transforms the data to fit a given distribution by mapping the data to
-    a uniform distribution and then to the desired distribution."""
-    return specs
-
-  def fit(self, signal, pivot, targets, settings):
-    """
-      Fits the algorithm/model using the provided time series ("signal") using methods specific to
-      the algorithm.
-      @ In, signal, np.array, time-dependent series
-      @ In, pivot, np.array, time-like parameter
-      @ In, targets, list(str), names of targets
-      @ In, settings, dict, additional settings specific to algorithm
-      @ Out, params, dict, characterization of signal; structure as:
-                           params[target variable][characteristic] = value
-    """
-    params = {}
-    for tg, target in enumerate(targets):
-      targetSignal = signal[:, tg].reshape(-1, 1)  # Reshape to be a column vector
-      inputToUniform = deepcopy(self.templateTransformer).fit(targetSignal)
-      params[target] = {'inputToUniform': inputToUniform}
-    return params
-
-  def getResidual(self, initial, params, pivot, settings):
-    """
-      Removes trained signal from data and find residual
-      @ In, initial, np.array, original signal shaped [pivotValues, targets], targets MUST be in
-                               same order as self.target
-      @ In, params, dict, training parameters as from self.characterize
-      @ In, pivot, np.array, time-like array values
-      @ In, settings, dict, additional settings specific to algorithm
-      @ Out, residual, np.array, reduced signal shaped [pivotValues, targets]
-    """
-    # Nothing to do on the forward transformation
-    return initial
-
-  def getComposite(self, initial, params, pivot, settings):
-    """
-      Combines two component signals to form a composite signal. This is essentially the inverse
-      operation of the getResidual method.
-      @ In, initial, np.array, original signal shaped [pivotValues, targets], targets MUST be in
-                               same order as self.target
-      @ In, params, dict, training parameters as from self.characterize
-      @ In, pivot, np.array, time-like array values
-      @ In, settings, dict, additional settings specific to algorithm
-      @ Out, composite, np.array, resulting composite signal
-    """
-    composite = np.zeros_like(initial)
-    for tg, (target, data) in enumerate(params.items()):
-      # Reshape to column vector for scikit-learn transformer
-      signal = initial[:, tg].reshape(-1, 1)
-      # Transform from current distribution to a uniform distribution
-      signal = deepcopy(self.templateTransformer).fit_transform(signal)
-      # Now transform from a uniform distribution to the saved input distribution
-      signal = data['inputToUniform'].inverse_transform(signal)
-      # Flatten back to a row vector
-      composite[:, tg] = signal.ravel()
-    return composite
-
-  def writeXML(self, writeTo, params):
-    """
-      Allows the engine to put whatever it wants into an XML to print to file.
-      @ In, writeTo, xmlUtils.StaticXmlElement, entity to write to
-      @ In, params, dict, trained parameters as from self.fit
-      @ Out, None
-    """
-    # Add model settings as subnodes to writeTO node
-    for target, info in params.items():
-      base = xmlUtils.newNode(target)
-      writeTo.append(base)
-=======
-    return specs
->>>>>>> 8e5c2326
+    return specs